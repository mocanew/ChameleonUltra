# Change Log
All notable changes to this project will be documented in this file.
This project uses the changelog in accordance with [keepchangelog](http://keepachangelog.com/). Please use this to write notable changes, which is not the same as git commit log...

## [unreleased][unreleased]
<<<<<<< HEAD
 - Fix for static nested key recovery (@jekkos)
 - Added UV, formatter and linter. Contribution guidelines.
=======

## [v2.1.0][2025-09-02]
 - Added UV, formatter and linter. Contribution guidelines. (@GameTec-live)
>>>>>>> 212a9cec
 - Extend max packet data size from 512 to 4096 bytes (@Foxushka)
 - HID Prox support (@TeCHiScy)
 - `hf mf elog --decrypt` skip records with found keys (@taichunmin)
 - Added cmd for fetching all slots nicks (@Foxushka)
 - Added `hf mf senested` for recovering keys from static encrypted cards via backdoor (https://eprint.iacr.org/2024/1275) (@Foxushka)
 - Added cmd for faster bulk key checking on one block (~33 keys per second) (@Foxushka, @taichunmin)
 - Added cmd to acquire nonces for static encrypted cards via backdoor (@Foxushka) 
 - Added `firmware/docker-compose.yml` to build firmware in local docker (@taichunmin)
 - Added cmd to acquire nonces for hardnested(Protocol doc need update) (@xianglin1998)
 - Added command to check keys of multiple sectors at once (@taichunmin)
 - Fixed unused target key type parameter for nested (@petepriority)
 - Skip already used items `hf mf elog --decrypt` (@p-l-)
 - Parallelize mfkey32v2 processes called from CLI (@p-l-)
 - Added support for mifare classic value block operations (@taichunmin)
 - Added regression tests (@doegox)
 - Changed git version to version tag instead of dev tag (@taichunmin)
 - Fixed 14A emulate bug and MF1 emulate bug (@spp2000 and @xianglin1998)
 - Fixed `hf 14a raw` command raising `AttributeError` (@augustozanellato)
 - Fixed ATS handling in tags that NAK RATS (@augustozanellato)
 - Changed battery level curves based on experimental measures (@spp2000)
 - Added multithreading on Nested and StaticNested (@xianglin1998)
 - Fixed factory reset hanging (@augustozanellato)
 - Changed fds_write_sync to take length in bytes instead of next multiple of 4 (@doegox)
 - Fixed field LED when LF reading and HF cloning (@doegox)
 - Added renaming of slot into "cloned" when having cloned an ID/UID with a button (@doegox)
 - Fixed spurious LED in battery level, assigned battery level to long press B (@doegox)
 - Changed `hw slot list` to display LF ID & HF anticol data, and names in the --short version too (@doegox)
 - Added colors to CLI help (@doegox)
 - Changed massively CLI, cf https://github.com/RfidResearchGroup/ChameleonUltra/issues/164#issue-1930580576 (@doegox)
 - Changed CLI help: lists display and now all commands support `-h` (@doegox)
 - Added button action to show battery level (@doegox)
 - Added GUI Page docs (@GameTec-live)
 - Changed CLI threads polling into blocking reads, to reduce CPU usage (@doegox)
 - Added support for timestamped comments in CLI via `rem`, `;`, `%` or `#` (@doegox)
 - Fixed watchdog trigger during `hw factory_reset` (@doegox)
 - Added PyInstaller support for CLI client (@augustozanellato)
 - Added proper Mifare Ultralight (original, C, EV1) / NTAG (213, 215, 216) emulation (@turbocooler).

## [v2.0.0][2023-09-26]
 - Added `hw slot nick delete` and DELETE_SLOT_TAG_NICK (@doegox)
 - Changed APP_FW_VER now deduced from git tag vx.y.z (@doegox)
 - Changed initial button wakeup from 4 to 8 seconds (@aramova)
 - Added MIFARE Ultralight reading features (@FlUxIuS & @doegox)
 - Fixed MF1 write mode SHADOW was not preserved properly (@doegox)
 - Changed field LED now active also in reader mode to indicate that reader is powering the field (@doegox)
 - Changed slot enabled logic: now we have separate enabled_hf and enabled_lf, changed GET_ENABLED_SLOTS and SET_SLOT_ENABLE (@doegox)
 - Changed tag type enum to be ready for new types, changed stored slotConfig and GET_SLOT_INFO (@doegox)
 - Added HF14A_RAW and its support in `hf 14a raw` (@xianglin1998)
 - Removed MF1_DETECT_DARKSIDE (@doegox)
 - Added MF1_STATIC_NESTED_ACQUIRE and its support in `hf mf nested` (@xianglin1998)
 - Changed `hf 14a scan`: Automatically send RATS to 14443-4a tags (@augustozanellato)
 - Changed Darkside: use LEDs for visual feedback of attack progression (@doegox)
 - Changed Darkside: longer RF field off for reset and longer CLI timeout (@doegox)
 - Fixed Darkside: parity byte-to-array bug made it low probability to succeed (@doegox)
 - Changed `hw detection decrypt` show progression and remove duplicate keys (@doegox)
 - Changed dynamic cmd_map_init() by static cmd_map initialization (@doegox)
 - Changed `hf slot list` to add clarity and colors (@doegox)
 - Changed `hf mf sim` and `hf mf info` to support ATS (still to be used in actual emulation) (@doegox)
 - Changed `hf mf eload` and `hf mf eread`: uploads/downloads are now 30x faster (@doegox)
 - Changed CLI HF14AInfo logic merged inside HF14AScan for more consistent display of the results (@doegox)
 - Added guessed type information for NXP tags, and reorganization of HF information part. (@FlUxIuS)
 - Changed `hw raw` to detail status message (@doegox)
 - Changed CLI to query capabilities on connect, not on every single command if device does not support get_device_capabilities (@doegox)
 - Changed CLI to not instanciate ChameleonCMD on every single command (@doegox)
 - Changed massively the protocol and its handlers for more consistency and easier maintenance and future dev (@doegox)
 - Added `hf settings blepair` command to get and set ble pairing enable state, and default disable ble pair (@xianglin1998)
 - Added `hf mf info` command to get UID/SAK/ATQA from slot (@Foxushka)
 - Added `hw raw` to send raw command to Chameleon (@Foxushka)
 - Added command to fetch all available commands from Chameleon and test if Chameleon supports it (@Foxushka)
 - Fixed ChameleonLite emulation bug (@spp2000)
 - Fixed MFC emulation issues with OEM readers, also temporarily disabling NFC_MF1_FAST_SIM (@xianglin1998)
 - Fixed Chameleon crash during BLE pairing (@Foxushka)
 - Fixed CLI takes into account Lite refusing to enter Reader mode (@doegox)
 - Added BLE Security support (@xianglin1998)
 - Added `hw settings blekey` to get and set ble connect key (@xianglin1998)
 - Added `hw ble bonds clear` to delete all ble bonds (@xianglin1998)
 - Fixed argument completion bug inserting additional hyphens (@szymex73)
 - Fixed device address not the same within app (@taichunmin)
 - Added initial version of the user guides (@GameTec-live)
 - Added support for pasting several command lines at once with prompt_toolkit (@doegox)
 - Added support for interrupting sleep sequence with a button press during animation (@doegox)
 - Fixed logs corruption and app reset on FDS write, added logs flush on sleep (@doegox)
 - Added support for long-press of buttons (@nemanjan00)
 - Changed `hw slot delete`, now it can always delete from slot (@augustozanellato)
 - Changed CI pipeline (@augustozanellato)
 - Added offline copy EM card uid for btnpress (@nemanjan00)
 - Added offline copy ic card uid for btnpress (@xianglin1998)
 - Added `hw settings btnpress` to get and set button press function (@xianglin1998)
 - Added `hw battery` to get battery information (@xianglin1998)
 - Added `hw slot delete` to delete HF or LF out of a HF+LF slot (@augustozanellato)
 - Changed CLI prompt autocompletion, saved history and internal cmd registration (@szymex73)
 - Fixed SDK NFC IRQ handler busy loop (@doegox)
 - Added `hf mf eread` to download slot dump to file (@domints)
 - Added `lf em sim get` and old `lf em sim` is now `lf em sim set` (@domints)
 - Changed MF1 command ids (@domints)
 - Changed nonce randomness on nested auth for hardnested attack (@Foxushka)
 - Added commands to configure MF1 emulation magic modes and more (@Foxushka)
 - Added `hw factory_reset` to wipe user data (@augustozanellato)
 - Changed slot nickname encoding gbk -> utf8 (@doegox)
 - Added 5-second watchdog (@doegox)
 - Added option to enable NRF_LOG UART on SWO pin (@doegox)
 - Added `hw slot list` (@Foxushka)
 - Added `hw version` (@nemanjan00 and @augustozanellato)
 - Fixed data sanity check in MF1 emulation (@sgnusov)
 - Fixed settings/dumps/nicks data corruption in flash (@doegox)
 - Fixed slot LED on button wake-up (@doegox)
 - Added support for init, reset and migrate settings (@augustozanellato)
 - Added support to save settings in flash (@domints)
 - Added `hw settings animation` to configure startup animation (@domints)
 - Fixed compilation warnings from SDK (@doegox)
 - Changed TagSenseType, TagSpecificType and SlotNumber enums (@F9Alejandro and @doegox)
 - Added support for 7-byte UID MF1 emulation (@xianglin1998)
 - Added high perf MF1 emulation (@xianglin1998)
 - Added udev rules file (@iceman1001)
 - Added documentation to use BlackMagicProbe out of ST-Link and show RTT NRF_LOG (@doegox)
 - Added `hw chipid` and `hw address` (@gentilkiwi)
 - Added helper scripts to enter DFU from USB or BLE and flash over DFU (@doegox)
 - Fixed recv thread exception after `hw dfu` (@doegox)
 - Fixed entering sleep after BLE disconnection (@doegox)
 - Added ChameleonLite and ChameleonUltra hardware resources (@xianglin1998)
 - Added NTAG21x emulation support (@ca1e)
 - Fixed LF EM410x emulation (@doegox)
 - Added automatic file format detection in `hf mf eload` (@GameTec-live)
 - Fixed CLI exit exception (@doegox)
 - Added CI pipeline, producing DFU packages (@augustozanellato)
 - Added docker toolchain (@augustozanellato)
 - Added automatic port detection (@GameTec-live)
 - Added GET_MF1_DETECTION_STATUS (@Foxushka)
 - Fixed compilation errors with GCC 12 (@Foxushka)
 - Added documentation for JLink (@xianglin1998)
 - Added support for ST-Link and debugging documentation (@derGraph)

## [v1.0][2023-06-06]<|MERGE_RESOLUTION|>--- conflicted
+++ resolved
@@ -3,14 +3,10 @@
 This project uses the changelog in accordance with [keepchangelog](http://keepachangelog.com/). Please use this to write notable changes, which is not the same as git commit log...
 
 ## [unreleased][unreleased]
-<<<<<<< HEAD
  - Fix for static nested key recovery (@jekkos)
- - Added UV, formatter and linter. Contribution guidelines.
-=======
 
 ## [v2.1.0][2025-09-02]
  - Added UV, formatter and linter. Contribution guidelines. (@GameTec-live)
->>>>>>> 212a9cec
  - Extend max packet data size from 512 to 4096 bytes (@Foxushka)
  - HID Prox support (@TeCHiScy)
  - `hf mf elog --decrypt` skip records with found keys (@taichunmin)

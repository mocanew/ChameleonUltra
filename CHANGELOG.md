--- conflicted
+++ resolved
@@ -3,24 +3,16 @@
 This project uses the changelog in accordance with [keepchangelog](http://keepachangelog.com/). Please use this to write notable changes, which is not the same as git commit log...
 
 ## [unreleased][unreleased]
-<<<<<<< HEAD
  - Added initial version of the user guides (@GameTec-live)
+ - Added support for pasting several command lines at once with prompt_toolkit (@doegox)
+ - Added support for interrupting sleep sequence with a button press during animation (@doegox)
+ - Fixed logs corruption and app reset on FDS write, added logs flush on sleep (@doegox)
+ - Added support for long-press of buttons (@nemanjan00)
  - Changed `hw slot delete`, now it can always delete from slot (@augustozanellato)
  - Refactor CI pipeline (@augustozanellato)
  - Added offline copy EM card uid for btnpress (@nemanjan00)
  - Added offline copy ic card uid for btnpress (@xianglin1998)
  - Added `hw settings btnpress` to get and set button press function (@xianglin1998)
-=======
- - Added support for pasting several command lines at once with prompt_toolkit (@doegox)
- - Added support for interrupting sleep sequence with a button press during animation (@doegox)
- - Fixed logs corruption and app reset on FDS write, added logs flush on sleep (@doegox)
- - Added support for long-press of buttons (@nemanjan00)
- - Changed `hw slot delete`, now it can always delete from slot. (@augustozanellato)
- - Refactor CI pipeline. (@augustozanellato)
- - Added offline copy EM card uid for btnpress.(@nemanjan00)
- - Added offline copy ic card uid for btnpress.(@xianglin1998)
- - Added `hw settings btnpress` to get and set button press function.(@xianglin1998)
->>>>>>> 05f25e83
  - Added `hw battery` to get battery informartion (@xianglin1998)
  - Added `hw slot delete` to delete HF or LF out of a HF+LF slot (@augustozanellato)
  - Changed CLI prompt autocompletion, saved history and internal cmd registration (@szymex73)

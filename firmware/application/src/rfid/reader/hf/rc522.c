#include <string.h>
#include <stdbool.h>
#include <nrf_gpio.h>

#include "nrf_drv_spi.h"
#include "nrf_gpio.h"
#include "app_error.h"

#include "rfid_main.h"
#include "rc522.h"
#include "bsp_delay.h"
#include "bsp_time.h"
#include "app_status.h"
#include "hex_utils.h"
#include "crc_utils.h"

#define NRF_LOG_MODULE_NAME rc522
#include "nrf_log.h"
#include "nrf_log_ctrl.h"
#include "nrf_log_default_backends.h"
NRF_LOG_MODULE_REGISTER();


#define RC522_DOSEL nrf_gpio_pin_clear(HF_SPI_SELECT)
#define RC522_UNSEL nrf_gpio_pin_set(HF_SPI_SELECT)

bool g_is_reader_antenna_on = false;

//CRC 14A calculator, when the MCU performance is too weak, or when the MCU is busy, you can use 522 to calculate CRC
static uint8_t m_crc_computer = 0;
//Whether it is initialized by the card reader
static bool m_reader_is_init = false;

// Communication timeout
static uint16_t g_com_timeout_ms = DEF_COM_TIMEOUT;
static autotimer *g_timeout_auto_timer;

// RC522 SPI
#define SPI_INSTANCE  0 /**< SPI instance index. */
static const nrf_drv_spi_t s_spiHandle = NRF_DRV_SPI_INSTANCE(SPI_INSTANCE);    // SPI instance

#define ONCE_OPT __attribute__((optimize("O3")))

/**
* @brief  :Read register
* @param  :Address:Register address
* @retval :Value in the register
*/
uint8_t read_register_single(uint8_t Address) {
    RC522_DOSEL;

    Address = (uint8_t)(((Address << 1) & 0x7E) | 0x80);

    NRF_SPI0->TXD = Address;
    while (NRF_SPI0->EVENTS_READY == 0);
    NRF_SPI0->EVENTS_READY = 0;
    (void)NRF_SPI0->RXD;

    NRF_SPI0->TXD = Address;
    while (NRF_SPI0->EVENTS_READY == 0);
    NRF_SPI0->EVENTS_READY = 0;
    Address = NRF_SPI0->RXD;

    RC522_UNSEL;

    return Address;
}

void read_register_buffer(uint8_t Address, uint8_t *pInBuffer, uint8_t len) {
    RC522_DOSEL;

    Address = (((Address << 1) & 0x7E) | 0x80);

    NRF_SPI0->TXD = Address;
    while (NRF_SPI0->EVENTS_READY == 0);    // Waiting for transmission ends
    NRF_SPI0->EVENTS_READY = 0;
    (void)NRF_SPI0->RXD;    //Read once and give a level

    uint8_t i = 0;
    do {
        //Then start receiving data
        NRF_SPI0->TXD = Address;
        while (NRF_SPI0->EVENTS_READY == 0);    //Waiting for transmission
        NRF_SPI0->EVENTS_READY = 0;
        pInBuffer[i] = NRF_SPI0->RXD;    // Read once and give a level
    } while (++i < len);

    RC522_UNSEL;
}

/**
* @brief  :Write register
* @param  :Address:Register address
*           value: The value to be written
*/
void ONCE_OPT write_register_single(uint8_t Address, uint8_t value) {
    RC522_DOSEL;

    Address = ((Address << 1) & 0x7E);

    // First pass the address first pass the address
    NRF_SPI0->TXD = Address;
    while (NRF_SPI0->EVENTS_READY == 0);
    NRF_SPI0->EVENTS_READY = 0;
    (void)NRF_SPI0->RXD;

    //  Passing address
    NRF_SPI0->TXD = value;
    while (NRF_SPI0->EVENTS_READY == 0);
    NRF_SPI0->EVENTS_READY = 0;
    (void)NRF_SPI0->RXD;

    RC522_UNSEL;
}

void write_register_buffer(uint8_t Address, uint8_t *values, uint8_t len) {
    RC522_DOSEL;

    Address = ((Address << 1) & 0x7E);

    NRF_SPI0->TXD = Address;
    while (NRF_SPI0->EVENTS_READY == 0);
    NRF_SPI0->EVENTS_READY = 0;
    (void)NRF_SPI0->RXD;

    uint8_t i = 0;
    do {
        // Passing address
        NRF_SPI0->TXD = values[i];
        while (NRF_SPI0->EVENTS_READY == 0);
        NRF_SPI0->EVENTS_READY = 0;
        (void)NRF_SPI0->RXD;
    } while (++i < len);

    RC522_UNSEL;
}

/**
* @brief  : Register function switch
* @param  : REG: register address
*           mask: Switch
*/
inline void set_register_mask(uint8_t reg, uint8_t mask) {
    write_register_single(reg, read_register_single(reg) | mask);  // set bit mask
}

/**
* @brief  : Register function switch
* @param  : REG: register address
*           mask: Switch
*/
inline void clear_register_mask(uint8_t reg, uint8_t mask) {
    write_register_single(reg, read_register_single(reg) & ~mask);  // clear bit mask
}

/**
* @brief  Initialized card reader
* @retval none
*/
void pcd_14a_reader_init(void) {
    // Make sure you only initialize it once
    if (!m_reader_is_init) {
        // The logo is the state of initialization
        m_reader_is_init = true;

        // Initialize NSS foot GPIO
        nrf_gpio_cfg_output(HF_SPI_SELECT);

        // Initialize SPI
        ret_code_t errCode;

        nrf_drv_spi_config_t spiConfig = NRF_DRV_SPI_DEFAULT_CONFIG;                // Use SPI default configuration
        // Configure the SPI port, pay attention not to set the CSN here, and use the GPIO port control
        spiConfig.miso_pin = HF_SPI_MISO;
        spiConfig.mosi_pin = HF_SPI_MOSI;
        spiConfig.sck_pin = HF_SPI_SCK;
        spiConfig.mode = NRF_DRV_SPI_MODE_0;
        spiConfig.frequency = NRF_DRV_SPI_FREQ_8M;
        // Configure to block operation
        errCode = nrf_drv_spi_init(&s_spiHandle, &spiConfig, NULL, NULL);
        APP_ERROR_CHECK(errCode);

        // Initialized timer
        // This timer is not released after the initialization of the timer, and it always needs to take up
        g_timeout_auto_timer = bsp_obtain_timer(0);
    }
}

/**
* @brief  : Reset the card reader
* @retval : Status value hf_tag_ok, success
*/
void pcd_14a_reader_reset(void) {
    // Make sure it has been initialized before communicating and soft reset
    if (m_reader_is_init) {
        // Softening 522
        write_register_single(CommandReg, PCD_IDLE);
        write_register_single(CommandReg, PCD_RESET);

        bsp_delay_ms(10);

        // Then default does not allow the antenna
        // Please don't continue to make high -frequency antennas
        pcd_14a_reader_antenna_off();

        // Disable the timer of 522, use the MCU timer timeout time
        write_register_single(TModeReg, 0x00);

        // The modulation sending signal is 100%ask
        write_register_single(TxAutoReg, 0x40);
        // Define common mode and receive common mode and receiveMiFare cartoon communication, CRC initial value 0x6363
        write_register_single(ModeReg, 0x3D);

        bsp_delay_ms(10);
    }
}

/**
* @brief  Anti -initial starting card reader
* @retval none
*/
void pcd_14a_reader_uninit(void) {
    // Make sure that the device has been initialized, and then the anti -initialization
    if (m_reader_is_init) {
        m_reader_is_init = false;
        bsp_return_timer(g_timeout_auto_timer);
        nrf_drv_spi_uninit(&s_spiHandle);
    }
}

/**
* @brief  MF522 Communication timeout configuration
* @param  : Timeout_ms: timeout value
*
* @retval none
*/
void pcd_14a_reader_timeout_set(uint16_t timeout_ms) {
    g_com_timeout_ms = timeout_ms;
}

/**
* @brief  MF522 Communication timeout acquisition
*
* @retval Timeout
*/
uint16_t pcd_14a_reader_timeout_get() {
    return g_com_timeout_ms;
}

/**
* @brief  : Through RC522 and ISO14443 cartoon communication
* @param  : Command: RC522 command word
*          PIN: Data sent to the card through RC522
*          Inlenbyte: The byte length of sending the data
*          POUT: The receiving card returns the data
*          POUTLENBIT: Bit the length of the data
* @retval : Status value mi_ok, successful
*/
uint8_t pcd_14a_reader_bytes_transfer(uint8_t Command, uint8_t *pIn, uint8_t  InLenByte, uint8_t *pOut, uint16_t *pOutLenBit, uint16_t maxOutLenBit) {
    uint8_t status      = STATUS_HF_ERR_STAT;
    uint8_t waitFor     = 0x00;
    uint8_t lastBits    = 0;
    uint8_t n           = 0;
    uint8_t pcd_err_val = 0;
    uint8_t not_timeout = 0;
    // Reset the length of the received data
    *pOutLenBit         = 0;

    switch (Command) {
        case PCD_AUTHENT:                       //  MiFare certification
            waitFor = 0x10;                     //  Query the free interrupt logo when the certification card is waiting
            break;

        case PCD_TRANSCEIVE:
            waitFor = 0x30;                     //  Inquiry the receiving interrupt logo position and Leisure interrupt logo
            break;
    }

    write_register_single(CommandReg,       PCD_IDLE);      //  Flushbuffer clearing the internal FIFO read and writing pointer and ErRreg's Bufferovfl logo position is cleared
    clear_register_mask(ComIrqReg,      0x80);          //  When Set1 is cleared, the shielding position of commonricqreg is clear zero
    set_register_mask(FIFOLevelReg,     0x80);          //  Write an empty order

    write_register_buffer(FIFODataReg, pIn, InLenByte); // Write data into FIFODATA
    write_register_single(CommandReg, Command);             // Write command

    if (Command == PCD_TRANSCEIVE) {
        set_register_mask(BitFramingReg, 0x80);     // StartSend places to start the data to send this bit and send and receive commands when it is valid
    }

    if (pOut == NULL) {
        // If the developer does not need to receive data, then return directly after the sending!
        while ((read_register_single(Status2Reg) & 0x07) == 0x03);
        return STATUS_HF_TAG_OK;
    }

    bsp_set_timer(g_timeout_auto_timer, 0);         // Before starting the operation, return to zero over time counting

    do {
        n = read_register_single(ComIrqReg);                // Read the communication interrupt register to determine whether the current IO task is completed!
        not_timeout = NO_TIMEOUT_1MS(g_timeout_auto_timer, g_com_timeout_ms);
    } while (not_timeout && (!(n & waitFor)));  // Exit conditions: timeout interruption, interrupt with empty command commands
    // NRF_LOG_INFO("N = %02x\n", n);

    if (Command == PCD_TRANSCEIVE) {
        clear_register_mask(BitFramingReg, 0x80);       // Clean up allows the startsend bit and the bit length position
    }

    // Whether to receive timeout
    if (not_timeout) {
        // First determine whether there is a place where there is an error register
        if (n & 0x02) {
            // Error occur
            // Read an error logo register BufferOfI CollErr ParityErr ProtocolErr
            pcd_err_val = read_register_single(ErrorReg);
            // Detect whether there are abnormalities
            if (pcd_err_val & 0x01) {               // ProtocolErr Error only appears in the following two cases:
                if (Command == PCD_AUTHENT) {       // During the execution of the MFAUTHENT command, if the number of bytes received by a data stream, the position of the place
                    // Therefore, we need to deal with it well, assuming that there are problems during the verification process, then we need to think that this is normal
                    status = STATUS_MF_ERR_AUTH;
                } else {                            // If the SOF is wrong, the position is set up and the receiver is automatically cleared during the start -up stage, which is effective at the rate of 106kbd
                    NRF_LOG_INFO("Protocol error\n");
                    status = STATUS_HF_ERR_STAT;
                }
            } else if (pcd_err_val & 0x02) {
                // Detecting whether there are even strange errors
                NRF_LOG_INFO("Parity error\n");
                status = STATUS_HF_ERR_PARITY;
            } else if (pcd_err_val & 0x04) {        // Detect whether there are CRC errors
                NRF_LOG_INFO("CRC error\n");
                status = STATUS_HF_ERR_CRC;
            } else if (pcd_err_val & 0x08) {        // There is a conflict to detect the label
                NRF_LOG_INFO("Collision tag\n");
                status = STATUS_HF_COLLISION;
            } else {                                // There are other unrepaired abnormalities
                NRF_LOG_INFO("HF error: 0x%0x2\n", pcd_err_val);
                status = STATUS_HF_ERR_STAT;
            }
        } else {
            // Occasionally occur
            // NRF_LOG_INFO("COM OK\n");
            if (Command == PCD_TRANSCEIVE) {
                n = read_register_single(FIFOLevelReg);                             // Read the number of bytes saved in FIFO
                if (n == 0) { n = 1; }

                lastBits = read_register_single(Control522Reg) & 0x07;          // Finally receive the validity of the byte

                if (lastBits) { *pOutLenBit = (n - 1) * 8 + lastBits; } // N -byte number minus 1 (last byte)+ the number of bits of the last bit The total number of data readings read
                else { *pOutLenBit = n * 8; }                           // Finally received the entire bytes received by the byte valid

                if (*pOutLenBit <= maxOutLenBit) {
                    // Read all the data in FIFO
                    read_register_buffer(FIFODataReg, pOut, n);
                    // Transmission instructions can be considered success when reading normal data!
                    status = STATUS_HF_TAG_OK;
                } else {
                    NRF_LOG_INFO("pcd_14a_reader_bytes_transfer receive response overflow: %d, max = %d\n", *pOutLenBit, maxOutLenBit);
                    // We can't pass the problem with problems, which is meaningless for the time being
                    *pOutLenBit = 0;
                    // Since there is a problem with the data, let's notify the upper layer and inform me
                    status = STATUS_HF_ERR_STAT;
                }
            } else {
                // Non -transmitted instructions, the execution is completed without errors and considered success!
                status = STATUS_HF_TAG_OK;
            }
        }
    } else {
        status = STATUS_HF_TAG_NO;
        // NRF_LOG_INFO("Tag lost(timeout).\n");
    }

    if (status != STATUS_HF_TAG_OK) {
        // If there are certain operations,
        // We may need to remove MFCrypto1On This register logo,
        // Because it may be because of the error encryption communication caused by verification
        clear_register_mask(Status2Reg, 0x08);
    }

    // NRF_LOG_INFO("Com status: %d\n", status);
    return status;
}

/**
* @brief  : Through RC522 and ISO14443 cartoon communication
* @param
*          pTx      : Data sent to the card through RC522
*          szTxBits : Bit length of sending data
*          pTxPar   : The puppet school test of the sending data
*          pRx      : Caps of the data responding to the card response after storing the packaging
*          pRxPar   : The buffer of the strange coupling verification data responding to the card
* @retval : Bit the data of the data responding to the card response when successful,
              Back the corresponding error code when failed.
*/
uint8_t pcd_14a_reader_bits_transfer(uint8_t *pTx, uint16_t  szTxBits, uint8_t *pTxPar, uint8_t *pRx, uint8_t *pRxPar, uint16_t *pRxLenBit, uint16_t szRxLenBitMax) {

    static uint8_t buffer[DEF_FIFO_LENGTH];
    uint8_t status      = 0,
            modulus     = 0,
            i           = 0,
            dataLen     = 0;

    buffer[0] = pTx[0];
    if (szTxBits > 8) {
        // Determine that you need to be merged and you can check the data stream
        if (pTxPar != NULL) {
            // Several bytes need a few bites, so it will
            // Data of BIT with more bytes of the number of bytes
            modulus = dataLen = szTxBits / 8;
            buffer[1] = (pTxPar[0] | (pTx[1] << 1));
            for (i = 2; i < dataLen; i++) {
                // add the remaining prev byte and parity
                buffer[i] = ((pTxPar[i - 1] << (i - 1)) | (pTx[ i - 1] >> (9 - i)));
                // add next byte and push i bits
                buffer[i] |= (pTx[i] << i);
            }
            // add remainder of last byte + end parity
            buffer[dataLen] = ((pTxPar[dataLen - 1] << (i - 1)) | (pTx[dataLen - 1] >> (9 - i)));
            dataLen += 1;
        } else {
            modulus = szTxBits % 8;
            dataLen = modulus > 0 ? (szTxBits / 8 + 1) : (szTxBits / 8);
            // No need to merge the coupling school inspection, it is treated as the outside that has been done here.
            for (i = 1; i < dataLen; i++) {
                buffer[i] = pTx[i];
            }
        }
    } else {
        dataLen = 1;
        modulus = szTxBits;
    }

    set_register_mask(BitFramingReg, modulus);  // Set the last byte transmission n bit
    set_register_mask(MfRxReg, 0x10);  // Need to close the puppet school test to enable

    status = pcd_14a_reader_bytes_transfer(
                 PCD_TRANSCEIVE,
                 buffer,
                 dataLen,                // Data byte count
                 buffer,                 // Receiving buffer
                 pRxLenBit,              // The length of the received data, note that it is the length of the special stream
                 U8ARR_BIT_LEN(buffer)   // The upper limit of the data that can be collected
             );

    clear_register_mask(BitFramingReg, modulus);
    clear_register_mask(MfRxReg, 0x10);  // Enable Qiqi school inspection

    // Simply judge the length of data transmission
    if (status != STATUS_HF_TAG_OK) {
        // NRF_LOG_INFO("pcd_14a_reader_bytes_transfer error status: %d\n", status);
        return status;
    }

    pRx[0] = buffer[0];
    modulus = 0;
    if (*pRxLenBit > 8) {
        // Take the remaining, wait for the statistical number of bytes
        modulus  = *pRxLenBit % 8;
        // Take the number of bytes, wait for the packaging
        dataLen  = *pRxLenBit / 8 + (modulus > 0);
        // Take the Special Number, this is the length of the final data
        *pRxLenBit = *pRxLenBit - modulus;

        // Determine whether the data decoding will overflow
        if (*pRxLenBit > szRxLenBitMax) {
            NRF_LOG_INFO("pcd_14a_reader_bits_transfer decode parity data overflow: %d, max = %d\n", *pRxLenBit, szRxLenBitMax);
            // There must be an overflow here, and the length of the data that is valid is reset to avoid misjudgment from external calls.
            *pRxLenBit = 0;
            return STATUS_HF_ERR_STAT;
        }

        // The process of the separation and dissection process of the unprecedented verification and the data
        for (i = 1; i < dataLen - 1; i++) {
            if (pRxPar != NULL) {
                pRxPar[i - 1] = (buffer[i] & (1 << (i - 1))) >> (i - 1);
            }
            pRx[i] = (buffer[i] >> i) | (buffer[i + 1] << (8 - i));
        }
        if (pRxPar != NULL) {
            pRxPar[i - 1] = (buffer[i] & (1 << (i - 1))) >> (i - 1);
        }
    }
    return STATUS_HF_TAG_OK;
}

/**
* @brief  : ISO14443-A Fast Select
* @param  ：tag：tag info buffer
* @retval ：if return STATUS_HF_TAG_OK，the tag is selected.
*/
uint8_t pcd_14a_reader_fast_select(picc_14a_tag_t *tag) { 
	uint8_t resp[5] = {0}; // theoretically. A usual RATS will be much smaller
	uint8_t uid_resp[4] = {0};
    uint8_t sak = 0x04; // cascade uid
	uint8_t status = STATUS_HF_TAG_OK;
	uint8_t cascade_level = 0;
	uint16_t len;
		
	// Wakeup
    if (pcd_14a_reader_atqa_request(resp, NULL, U8ARR_BIT_LEN(resp)) != STATUS_HF_TAG_OK) {
		return STATUS_HF_TAG_NO;
	}

    // OK we will select at least at cascade 1, lets see if first byte of UID was 0x88 in
    // which case we need to make a cascade 2 request and select - this is a long UID
    // While the UID is not complete, the 3nd bit (from the right) is set in the SAK.
    for (; sak & 0x04; cascade_level++) {
        // uint8_t sel_all[]    = { PICC_ANTICOLL1, 0x20 };
        uint8_t sel_uid[]    = { PICC_ANTICOLL1, 0x70, 0x00, 0x00, 0x00, 0x00, 0x00, 0x00, 0x00};
        // SELECT_* (L1: 0x93, L2: 0x95, L3: 0x97)
        sel_uid[0] = /*sel_all[0] = */ 0x93 + cascade_level * 2;

        if (cascade_level < tag->cascade - 1) {
            uid_resp[0] = 0x88;
            memcpy(uid_resp + 1, tag->uid + cascade_level * 3, 3);
        } else {
            memcpy(uid_resp, tag->uid + cascade_level * 3, 4);
        }

        // Construct SELECT UID command
        //sel_uid[1] = 0x70;                                            // transmitting a full UID (1 Byte cmd, 1 Byte NVB, 4 Byte UID, 1 Byte BCC, 2 Bytes CRC)
        memcpy(sel_uid + 2, uid_resp, 4);                               // the UID received during anticollision, or the provided UID
        sel_uid[6] = sel_uid[2] ^ sel_uid[3] ^ sel_uid[4] ^ sel_uid[5]; // calculate and add BCC
        crc_14a_append(sel_uid, 7);                               			// calculate and add CRC
		status = pcd_14a_reader_bytes_transfer(PCD_TRANSCEIVE, sel_uid, sizeof(sel_uid), resp, &len, U8ARR_BIT_LEN(resp));
        // Receive the SAK
        if (status != STATUS_HF_TAG_OK || !len) {
			// printf("SAK Err: %d, %d\r\n", status, recv_len);
			return STATUS_HF_TAG_NO;
		}
	
        sak = resp[0];

        // Test if more parts of the uid are coming
        if ((sak & 0x04) /* && uid_resp[0] == 0x88 */) {
            // Remove first byte, 0x88 is not an UID byte, it CT, see page 3 of:
            // http://www.nxp.com/documents/application_note/AN10927.pdf
            uid_resp[0] = uid_resp[1];
            uid_resp[1] = uid_resp[2];
            uid_resp[2] = uid_resp[3];
        }
    }
    return STATUS_HF_TAG_OK;
}

/**
* @brief  : ISO14443-A Find a card, only execute once!
* @param  :tag: Buffer that stores card information
* @retval : Status value hf_tag_ok, success
*/
uint8_t pcd_14a_reader_scan_once(picc_14a_tag_t *tag) {
    // The key parameters of initialization
    if (tag) {
        tag->uid_len = 0;
        memset(tag->uid, 0, 10);
        tag->ats_len = 0;
    } else {
        return STATUS_PAR_ERR;  // Finding cards are not allowed to be transmitted to the label information structure
    }

    // wake
    if (pcd_14a_reader_atqa_request(tag->atqa, NULL, U8ARR_BIT_LEN(tag->atqa)) != STATUS_HF_TAG_OK) {
        // NRF_LOG_INFO("pcd_14a_reader_atqa_request STATUS_HF_TAG_NO\r\n");
        return STATUS_HF_TAG_NO;
    }

    uint8_t resp[DEF_FIFO_LENGTH] = {0}; // theoretically. A usual RATS will be much smaller
    // uint8_t resp_par[MAX_PARITY_SIZE] = {0};

    uint16_t len;
    uint8_t status;
    uint8_t do_cascade = 1;
    uint8_t cascade_level = 0;

    // OK we will select at least at cascade 1, lets see if first byte of UID was 0x88 in
    // which case we need to make a cascade 2 request and select - this is a long UID
    // While the UID is not complete, the 3nd bit (from the right) is set in the SAK.
    for (; do_cascade; cascade_level++) {
        // SELECT_* (L1: 0x93, L2: 0x95, L3: 0x97)
        uint8_t sel_all[]    = { PICC_ANTICOLL1, 0x20 };
        uint8_t sel_uid[]    = { PICC_ANTICOLL1, 0x70, 0x00, 0x00, 0x00, 0x00, 0x00, 0x00, 0x00};
        uint8_t uid_resp[5] = {0}; // UID + original BCC
        sel_uid[0] = sel_all[0] = PICC_ANTICOLL1 + cascade_level * 2;

        // Send anti -collision instruction
        status = pcd_14a_reader_bytes_transfer(PCD_TRANSCEIVE, sel_all, sizeof(sel_all), resp, &len, U8ARR_BIT_LEN(resp));

        // There is a label collision, we need to solve the collision
        if (status != STATUS_HF_TAG_OK) {
            // The collision still has to be collided. Do n't have this during the decryption process.
            // So do not solve the collision for the time being, but directly inform the user that the user guarantees that there is only one card in the field
            NRF_LOG_INFO("Err at tag collision.\n");
            return status;
        } else {  // no collision, use the response to SELECT_ALL as current uid
            memcpy(uid_resp, resp, 5); // UID + original BCC
        }

        uint8_t uid_resp_len = 4;

        // Always use the final UID paragraph as U32 type UID,
        // No matter how many bytes of UID paragraphs
        // *u32Uid = bytes_to_num(uid_resp, 4);

        // Construct SELECT UID command
        sel_uid[1] = 0x70;  // transmitting a full UID (1 Byte cmd, 1 Byte NVB, 4 Byte UID, 1 Byte BCC, 2 Bytes CRC)

        memcpy(sel_uid + 2, uid_resp, 5);   // the UID received during anticollision with original BCC
        uint8_t bcc = sel_uid[2] ^ sel_uid[3] ^ sel_uid[4] ^ sel_uid[5]; // calculate BCC
        if (sel_uid[6] != bcc) {
            NRF_LOG_INFO("BCC%d incorrect, got 0x%02x, expected 0x%02x\n", cascade_level, sel_uid[6], bcc);
            return STATUS_HF_ERR_BCC;
        }

        crc_14a_append(sel_uid, 7); // calculate and add CRC

        // send 9x 70 Choose a card
        status = pcd_14a_reader_bytes_transfer(PCD_TRANSCEIVE, sel_uid, sizeof(sel_uid), resp, &len, U8ARR_BIT_LEN(resp));
        if (status != STATUS_HF_TAG_OK) {
            NRF_LOG_INFO("Err at sak receive.\n");
            return STATUS_HF_ERR_STAT;
        }

        // Sak received by buffer
        tag->sak = resp[0];

        // If UID is 0X88 The beginning of the form shows that the UID is not complete
        // In the next cycle, we need to make an increased level, return to the end of the anti -rushing collision, and complete the level
        do_cascade = (((tag->sak & 0x04) /* && uid_resp[0] == 0x88 */) > 0);
        if (do_cascade) {
            // Remove first byte, 0x88 is not an UID byte, it CT, see page 3 of:
            // http://www.nxp.com/documents/application_note/AN10927.pdf
            uid_resp[0] = uid_resp[1];
            uid_resp[1] = uid_resp[2];
            uid_resp[2] = uid_resp[3];
            uid_resp_len = 3;
        }

        // Copy the UID information of the card to the transmitted structure
        memcpy(tag->uid + (cascade_level * 3), uid_resp, uid_resp_len);
        tag->uid_len += uid_resp_len;
        // Only 1 2 3 Three types, corresponding 4 7 10 Byte card number
        // Therefore + 1
        tag->cascade = cascade_level + 1;
    }
    if (tag->sak & 0x20) {
        // Tag supports 14443-4, sending RATS
        uint16_t ats_size;
        status = pcd_14a_reader_ats_request(tag->ats, &ats_size, 0xFF * 8);
<<<<<<< HEAD
        NRF_LOG_INFO("ats status %d, length %d", status, ats_size);
        if (status != HF_TAG_OK) {
            NRF_LOG_INFO("Tag SAK claimed to support ATS but tag NAKd RATS");
            tag->ats_len = 0;
            // return HF_ERR_ATS;
        } else {
            ats_size -= 2;  // size returned by pcd_14a_reader_ats_request includes CRC
            if (ats_size > 254) {
                NRF_LOG_INFO("Invalid ATS > 254!");
                return HF_ERR_ATS;
            }
            tag->ats_len = ats_size;
            // We do not validate ATS here as we want to report ATS as it is without breaking 14a scan
            if (tag->ats[0] != ats_size - 1) {
                NRF_LOG_INFO("Invalid ATS! First byte doesn't match received length");
                // return HF_ERR_ATS;
            }
=======
        ats_size -= 2;  // size returned by pcd_14a_reader_ats_request includes CRC
        if (ats_size > 254) {
            NRF_LOG_INFO("Invalid ATS > 254!");
            return STATUS_HF_ERR_ATS;
        }
        tag->ats_len = ats_size;
        // We do not validate ATS here as we want to report ATS as it is without breaking 14a scan
        if (tag->ats[0] != ats_size - 1) {
            NRF_LOG_INFO("Invalid ATS! First byte doesn't match received length");
            // return STATUS_HF_ERR_ATS;
        }
        if (status != STATUS_HF_TAG_OK) {
            NRF_LOG_INFO("Tag SAK claimed to support ATS but tag NAKd RATS");
            // return STATUS_HF_ERR_ATS;
>>>>>>> fa0754ae
        }
        /*
        * FIXME: If there is an issue here, it will cause the label to lose its selected state.
        *   It is necessary to reselect the card after the issue occurs here.
        */
    }
    return STATUS_HF_TAG_OK;
}

/**
* @brief  : ISO14443-A Find a card
* @param  :tag: Buffer that stores card information
* @retval : Status value hf_tag_ok, success
*/
uint8_t pcd_14a_reader_scan_auto(picc_14a_tag_t *tag) {
    uint8_t status;

    // The first card search
    status = pcd_14a_reader_scan_once(tag);
    if (status == STATUS_HF_TAG_OK) {
        return STATUS_HF_TAG_OK;
    }

    // Second card search
    status = pcd_14a_reader_scan_once(tag);
    if (status == STATUS_HF_TAG_OK) {
        return STATUS_HF_TAG_OK;
    }

    // More than the number of upper limits
    return status;
}

/**
* @brief  : Get selection response
* @param  : PATS: The preservation area of ATS
* @param  : SZATS: The length of the ATS response of the card
* @retval : Status value hf_tag_ok, success
*/
uint8_t pcd_14a_reader_ats_request(uint8_t *pAts, uint16_t *szAts, uint16_t szAtsBitMax) {
    uint8_t rats[] = { PICC_RATS, 0x80, 0x31, 0x73 }; // FSD=256, FSDI=8, CID=0
    uint8_t status;

    status = pcd_14a_reader_bytes_transfer(PCD_TRANSCEIVE, rats, sizeof(rats), pAts, szAts, szAtsBitMax);

    if (status != STATUS_HF_TAG_OK) {
        *szAts = 0;
        NRF_LOG_ERROR("ATS rx error: %d", status);
        return status;
    } else if (*szAts == 7 && pAts[0] == 0x4) { // tag replied with NAK
        *szAts = 0;
        return HF_ERR_ATS;
    }

    NRF_LOG_INFO("Received ATS length: %d\n", *szAts);

    if (*szAts > 0) { *szAts = *szAts / 8; }
    return STATUS_HF_TAG_OK;
}

/**
* @brief  : Get answering request, type A
* @param  : PSNR: Card serial number, n -bytes
* @retval : Status value hf_tag_ok, success
*/
uint8_t pcd_14a_reader_atqa_request(uint8_t *resp, uint8_t *resp_par, uint16_t resp_max_bit) {
    uint16_t len = 0;
    uint8_t retry = 0;
    uint8_t status = STATUS_HF_TAG_OK;
    uint8_t wupa[] = { PICC_REQALL };  // 0x26 - REQA  0x52 - WAKE-UP

    // we may need several tries if we did send an unknown command or a wrong authentication before...
    do {
        // Broadcast for a card, WUPA (0x52) will force response from all cards in the field and Receive the ATQA
        status = pcd_14a_reader_bits_transfer(wupa, 7, NULL, resp, resp_par, &len, resp_max_bit);
        // NRF_LOG_INFO("pcd_14a_reader_atqa_request len: %d\n", len);
    } while (len != 16 && (retry++ < 10));

    // normal ATQA It is 2 bytes, that is, 16bit,
    // We need to judge whether the data received is correct
    if (status == STATUS_HF_TAG_OK && len == 16) {
        // You can confirm that at least one 14A card exists in the current field
        return STATUS_HF_TAG_OK;
    }

    // No card
    return STATUS_HF_TAG_NO;
}

/**
* @brief   : Unlock the Gen1a back door card for non -standard M1 operation steps
*               Note that do not have a card after unlocking.
*               Within the data block reading and writing operation range, if the field is turned off or the card is halt or the collision is re -anti -collision,
*               It will lose the back door authority, and you need to call this function to restart.
*
* @retval : Status value Hf_tag_ok, unlocked successfully, other state values indicate unlocking failure
*/
uint8_t pcd_14a_reader_gen1a_unlock(void) {
    // Initialize variables
    uint8_t unlock, status;
    uint16_t rx_length = 0;
    uint8_t recvbuf[1] = { 0x00 };

    // Restart communication (very important)
    pcd_14a_reader_halt_tag();

    // Unlock the first step, send 7bit 0x40
    unlock = PICC_MAGICWUPC1;
    status = pcd_14a_reader_bits_transfer(&unlock, 7, NULL, recvbuf, NULL, &rx_length, U8ARR_BIT_LEN(recvbuf));
    if (!(status == STATUS_HF_TAG_OK && rx_length == 4 && recvbuf[0] == 0x0A)) {
        NRF_LOG_INFO("UNLOCK(MAGICWUPC1) FAILED! Length: %d, Status: %02x\n", rx_length, status);
        return STATUS_HF_ERR_STAT;
    }

    // Step in the second step, send a complete byte 0x43
    unlock = PICC_MAGICWUPC2;
    status = pcd_14a_reader_bytes_transfer(PCD_TRANSCEIVE, &unlock, 1, recvbuf, &rx_length, U8ARR_BIT_LEN(recvbuf));
    if (!(status == STATUS_HF_TAG_OK && rx_length == 4 && recvbuf[0] == 0x0A)) {
        NRF_LOG_INFO("UNLOCK(MAGICWUPC2) FAILED! Length: %d, Status: %02x\n", rx_length, status);
        return STATUS_HF_ERR_STAT;
    }

    // There is no problem with unlocking twice. We default this unlock operation successfully!
    return STATUS_HF_TAG_OK;
}

/**
* @brief  : Perform the UFUID card and block the back door instructions to make it a normal card without responding to the back door instruction
*               The premise of successful this operation is:
*               1. Has been called pcd_14a_reader_gen1a_unlock() Function unlock card successfully
*               2. The card has UFUID Card sealing door instruction function
*
* @retval : Status value Hf_tag_ok, closure card or the back door of the card seal,
            Other status values indicate the failure of the card or the back door without a card
*/
uint8_t pcd_14a_reader_gen1a_uplock(void) {
    uint8_t status;
    uint16_t rx_length = 0;

    // Our known dual -layer card sealing instructions
    uint8_t uplock_1[] = { 0xE1,  0x00,  0xE1,  0xEE };
    uint8_t uplock_2[] = { 0x85,  0x00,  0x00,  0x00,
                           0x00,  0x00,  0x00,  0x00,
                           0x00,  0x00,  0x00,  0x00,
                           0x00,  0x00,  0x00,  0x08,
                           0x18,  0x47
                         };

    uint8_t recvbuf[1] = { 0x00 };

    status = pcd_14a_reader_bytes_transfer(PCD_TRANSCEIVE, uplock_1, sizeof(uplock_1), recvbuf, &rx_length, U8ARR_BIT_LEN(recvbuf));
    if (!(status == STATUS_HF_TAG_OK && rx_length == 4 && recvbuf[0] == 0x0A)) {
        NRF_LOG_INFO("UPLOCK1(UFUID) FAILED!\n");
        return STATUS_HF_ERR_STAT;
    }

    status = pcd_14a_reader_bytes_transfer(PCD_TRANSCEIVE, uplock_2, sizeof(uplock_2), recvbuf, &rx_length, U8ARR_BIT_LEN(recvbuf));
    if (!(status == STATUS_HF_TAG_OK && rx_length == 4 && recvbuf[0] == 0x0A)) {
        NRF_LOG_INFO("UPLOCK2(UFUID) FAILED!\n");
        return STATUS_HF_ERR_STAT;
    }

    // Successful card sealing
    return STATUS_HF_TAG_OK;
}

/**
* @brief   : Check M1 card password
* @param  : Type: Password verification mode
*                     = 0x60, verify the A key
*                     = 0x61, verify the B key
*           ucaddr: block address
*           pKEY: password
*           PSNR: Card serial number, 4 bytes
* @retval : The status value STATUS_HF_TAG_OK is successful, tag_errauth fails, and other returns indicate some abnormalities related to communication errors!
*/
uint8_t pcd_14a_reader_mf1_auth(picc_14a_tag_t *tag, uint8_t type, uint8_t addr, uint8_t *pKey) {
    uint8_t dat_buff[12] = { type, addr };
    uint16_t data_len = 0;

    memcpy(&dat_buff[2], pKey, 6);
    get_4byte_tag_uid(tag, &dat_buff[8]);

    pcd_14a_reader_bytes_transfer(PCD_AUTHENT, dat_buff, 12, dat_buff, &data_len, U8ARR_BIT_LEN(dat_buff));

    // In order to improve compatibility, we directly judge the implementation of the execution PCD_AUTHENT
    // After the instruction, whether the communication plus position in Status2reg is placed.
    if (read_register_single(Status2Reg) & 0x08) {
        return STATUS_HF_TAG_OK;
    }

    // Other situations are considered failure!
    return STATUS_MF_ERR_AUTH;
}

/**
* @brief   : Cancel the state of the checked key
*/
void pcd_14a_reader_mf1_unauth(void) {
    clear_register_mask(Status2Reg, 0x08);
}

/**
* @brief   : Read the data of the specified block address of the m1 card
* @param  :cmd : Read instruction
*           addr: block address
*           p   : Read data, 16 bytes
* @retval : Status value hf_tag_ok, success
*/
uint8_t pcd_14a_reader_mf1_read_by_cmd(uint8_t cmd, uint8_t addr, uint8_t *p) {
    uint8_t status;
    uint16_t len;
    uint8_t dat_buff[MAX_MIFARE_FRAME_SIZE] = { cmd, addr };
    uint8_t crc_buff[DEF_CRC_LENGTH]        = { 0x00 };

    // Short data directly MCU calculate
    crc_14a_append(dat_buff, 2);
    // Then initiate communication
    status = pcd_14a_reader_bytes_transfer(PCD_TRANSCEIVE, dat_buff, 4, dat_buff, &len, U8ARR_BIT_LEN(dat_buff));
    if (status == STATUS_HF_TAG_OK) {
        if (len == 0x90 /* 0x90 = 144bits */) {
            // 16 -byte length CRC data, in order not to waste the CPU performance,
            // We can let 522 Calculate
            crc_14a_calculate(dat_buff, 16, crc_buff);
            // Check the CRC to avoid data errors
            if ((crc_buff[0] != dat_buff[16]) || (crc_buff[1] != dat_buff[17])) {
                status = STATUS_HF_ERR_CRC;
            }
            // Although CRC After checking the problem, but we can still pass back
            // Read the card data, because developers may have special usage
            memcpy(p, dat_buff, 16);
        } else {
            // The data passed back is wrong, which may be an environmental factors or cards that do not comply with specifications!
            // Or the control bit affects reading!
            status = STATUS_HF_ERR_STAT;
        }
    }
    return status;
}

/**
* @brief   : Read the data of the specified block address of the m1 card
* @param  : Addr: block address
*           p   : Read data, 16 bytes
* @retval : Status value hf_tag_ok, success
*/
uint8_t pcd_14a_reader_mf1_read(uint8_t addr, uint8_t *p) {
    // Standard M1 Card Reading Card Reading
    return pcd_14a_reader_mf1_read_by_cmd(PICC_READ, addr, p);
}

/**
* @brief   : Write the specified data at the designated block address of the M1 card
* @param  :cmd : Writing instruction
*           addr: block address
*           p   : Written data, 16 bytes
*
* @retval : Status value hf_tag_ok, success
*/
uint8_t pcd_14a_reader_mf1_write_by_cmd(uint8_t cmd, uint8_t addr, uint8_t *p) {
    uint8_t status;
    uint16_t dat_len;

    // Prepare to write card data to initiate a card writing card
    uint8_t dat_buff[18] = { cmd, addr };
    crc_14a_append(dat_buff, 2);

    // NRF_LOG_INFO("0 pcd_14a_reader_mf1_write addr = %d\r\n", addr);

    // Request to write a card, at this time, the card should reply to ACK
    status = pcd_14a_reader_bytes_transfer(PCD_TRANSCEIVE, dat_buff, 4, dat_buff, &dat_len, U8ARR_BIT_LEN(dat_buff));
    // The communication fails, the reason is returned directly
    if (status != STATUS_HF_TAG_OK) {
        return status;
    }
    // The communication was successful, but the operation was rejected by the card!
    if ((dat_len != 4) || ((dat_buff[0] & 0x0F) != 0x0A)) {
        // NRF_LOG_INFO("1 status = %d, datalen = %d, data = %02x\n", status, dat_len, dat_buff[0]);
        status = STATUS_HF_ERR_STAT;
    }
    // The communication was successful, the card accepted the card writing operation
    if (status == STATUS_HF_TAG_OK) {
        // 1. Copy data and calculate CRC
        memcpy(dat_buff, p, 16);
        crc_14a_calculate(dat_buff, 16, &dat_buff[16]);

        // NRF_LOG_INFO_hex("Will send: ", (uint8_t *)p, 16);
        // NRF_LOG_INFO("\n");

        // 2. Transfer the final card writing data to complete the writing card
        status = pcd_14a_reader_bytes_transfer(PCD_TRANSCEIVE, dat_buff, 18, dat_buff, &dat_len, U8ARR_BIT_LEN(dat_buff));
        // The communication fails, the reason is returned directly
        if (status != STATUS_HF_TAG_OK) {
            return status;
        }
        // The communication is successful, we need to determine whether the card is successfully processed after receiving the data
        // And reply ACK
        if ((dat_len != 4) || ((dat_buff[0] & 0x0F) != 0x0A)) {
            // NRF_LOG_INFO("2 status = %d, datalen = %d, data = %02x\n", status, dat_len, dat_buff[0]);
            status = STATUS_HF_ERR_STAT;
        }
    }
    return status;
}

/**
* @brief   : Write the specified data at the designated block address of the M1 card
* @param  : Addr: block address
*           P: The written data, 16 bytes
* @retval : Status value hf_tag_ok, success
*/
uint8_t pcd_14a_reader_mf1_write(uint8_t addr, uint8_t *p) {
    // Standard M1 writing card writing card
    return pcd_14a_reader_mf1_write_by_cmd(PICC_WRITE, addr, p);
}

/**
* @brief   : Let the card enter the dormant mode
* @param  :none
* @retval : Status value Tag_notag, success
*/
uint8_t pcd_14a_reader_halt_tag(void) {
    uint8_t status;
    uint16_t unLen;
    // Prepare the molding data directly, and calculate a ghost CRC
    uint8_t data[] = { PICC_HALT, 0x00, 0x57, 0xCD };
    status = pcd_14a_reader_bytes_transfer(PCD_TRANSCEIVE, data, 4, data, &unLen, U8ARR_BIT_LEN(data));
    return status == STATUS_HF_TAG_NO && unLen == 0;
}

/**
* @brief   : Quickly let the card enter the dormant mode
* @param  :none
* @retval :none
*/
void pcd_14a_reader_fast_halt_tag(void) {
    uint8_t data[] = { PICC_HALT, 0x00, 0x57, 0xCD };
    pcd_14a_reader_bytes_transfer(PCD_TRANSCEIVE, data, 4, NULL, NULL, U8ARR_BIT_LEN(data));
}

/**
* @brief  : Calculate CRC16 with RC522 (cyclic redundant verification)
* @param  : PIN: Calculate the array of CRC16
*           Len: Calculate the number of bytes of the CRC16
*           POUT: Storage of the first address of the calculation results
* @retval : Status value hf_tag_ok, success
*/
void pcd_14a_reader_calc_crc(uint8_t *pbtData, size_t szLen, uint8_t *pbtCrc) {
    uint8_t i, n;

    // Reset state machine
    clear_register_mask(Status1Reg, 0x20);
    write_register_single(CommandReg, PCD_IDLE);
    set_register_mask(FIFOLevelReg, 0x80);

    // Calculate the data of CRC to write to FIFO
    write_register_buffer(FIFODataReg, pbtData, szLen);
    write_register_single(CommandReg, PCD_CALCCRC);

    // Waiting for calculation to complete
    i = szLen * 2;
    do {
        n = read_register_single(Status1Reg);
        i--;
    } while ((i != 0) && !(n & 0x20));

    // Get the final calculated CRC data
    pbtCrc[0] = read_register_single(CRCResultRegL);
    pbtCrc[1] = read_register_single(CRCResultRegM);
}

/**
* @brief  : Open the antenna
*/
inline void pcd_14a_reader_antenna_on(void) {
    set_register_mask(TxControlReg, 0x03);
    g_is_reader_antenna_on = true;
    TAG_FIELD_LED_ON();
}

/**
* @brief  : Close the antenna
*/
inline void pcd_14a_reader_antenna_off(void) {
    clear_register_mask(TxControlReg, 0x03);
    g_is_reader_antenna_on = false;
    TAG_FIELD_LED_OFF();
}

/**
* @brief  : Qi Dian school inspection enabled
*/
inline void pcd_14a_reader_parity_on(void) {
    clear_register_mask(MfRxReg, 0x10);
}

/**
* @brief  : Qi Tong school inspection position closed
*/
inline void pcd_14a_reader_parity_off(void) {
    set_register_mask(MfRxReg, 0x10);
}

/**
* @brief    : Obtaining a class joint command, input only allows only three cases to exist
*               1 Express the first level, the command is PICC_ANTICOLL1
*               2 Express the second level, the command is PICC_ANTICOLL2
*               3 Indicates the third level, the command is PICC_ANTICOLL3
* @param    :len  : The byte length of the buffer of the value of the value
* @param    :src  : Byte buffer stored in the numerical
* @retval   : Converting result
*
*/
uint8_t cascade_to_cmd(uint8_t cascade) {
    uint8_t ret = PICC_ANTICOLL1;
    switch (cascade) {
        case 1:
            ret = PICC_ANTICOLL1;
            break;

        case 2:
            ret = PICC_ANTICOLL2;
            break;

        case 3:
            ret = PICC_ANTICOLL3;
            break;
    }
    return ret;
}

/**
* @brief    : The 4 -byte type UID that obtained the label, determined based on the inlet of the basic card information
*               1 Indicates a one -level joint, uID has a UID  4 Byte, use all of them directly
*               2 Indicates a secondary couple, UID has a  7 Byte, post -four digits
*               3 Express three -time couplet, uid is available 10 Byte, post -four digits
* @param    :tag    : Structure of storing card information
* @param    :pUid       : Byte buffer of the result of storage results
* @retval   : Return to the starting address of the valid UID bytes we searched,
*             Note: This address may refer to the stack, and it is not guaranteed that it must be a global and effective address.
*                   This address is based on tag The location of the memory determines the life cycle.
*
*/
uint8_t *get_4byte_tag_uid(picc_14a_tag_t *tag, uint8_t *pUid) {
    uint8_t *p_TmpUid = NULL;
    switch (tag->cascade) {
        case 1:
            p_TmpUid = tag->uid;
            break;

        case 2:
            p_TmpUid = tag->uid + 3;
            break;

        case 3:
            p_TmpUid = tag->uid + 6;
            break;
    }
    if (pUid != NULL) {
        memcpy(pUid, p_TmpUid, 4);
    }
    return p_TmpUid;
}

/**
* @brief    : UID U32 -type U32 type, determined based on the input basic card information
*               1 Indicates a one -level joint, uID has a UID  4 byte
*               2 Indicates a secondary couple, UID has a  7 byte
*               3 Express three -time couplet, uid is available 10 byte
* @param    :tag  : Structure of storing card information
* @retval   : Converting result
*
*/
uint32_t get_u32_tag_uid(picc_14a_tag_t *tag) {
    uint8_t uid_buf[4] = { 0x00 };
    // Directly call the encapsulated function copy the target value
    get_4byte_tag_uid(tag, uid_buf);
    return bytes_to_num(uid_buf, 4);
}

/**
* @brief Calculate CRC on the selected platform
 *
 */
inline void crc_14a_calculate(uint8_t *pbtData, size_t szLen, uint8_t *pbtCrc) {
    switch (m_crc_computer) {
        case 0: {
            calc_14a_crc_lut(pbtData, szLen, pbtCrc);
        }
        break;
        case 1: {
            pcd_14a_reader_calc_crc(pbtData, szLen, pbtCrc);
        }
        break;
        default: {
            //
        } break;
    }
}


/**
 * @brief CRC after adding calculation to the end of the data
 *
 */
inline void crc_14a_append(uint8_t *pbtData, size_t szLen) {
    switch (m_crc_computer) {
        case 0: {
            calc_14a_crc_lut(pbtData, szLen, pbtData + szLen);
        }
        break;
        case 1: {
            pcd_14a_reader_calc_crc(pbtData, szLen, pbtData + szLen);
        }
        break;
        default: {

        } break;
    }
}

/**
* @brief Switch the calculation source of the CRC, the default is in MCU Calculated above,
*           Can be switched to RC522 Calculation, if the performance of the MCU is not enough
*           if MCU The performance is sufficient, it is recommended to put it MCU Calculated above to make the calculation process smoother
*           if MCU Insufficient performance, it is recommended to put it in 522 Calculated above, alleviate the calculation pressure of MCU
*
 */
inline void pcd_14a_reader_crc_computer(uint8_t use522CalcCRC) {
    m_crc_computer = use522CalcCRC;
}

/**
* @brief    : The hf 14a raw command implementation function can be used to send the 14A command with the specified configuration parameters.
* @param    :waitResp           : Wait for tag response
* @param    :appendCrc          : Do you want to add CRC before sending
* @param    :autoSelect         : Automatically select card before sending data
* @param    :keepField          : Do you want to keep the RF field on after sending
* @param    :checkCrc           : Is CRC verified after receiving data? If CRC verification is enabled, CRC bytes will be automatically removed after verification is completed.
* @param    :waitRespTimeout    : If waitResp is enabled, this parameter will be the timeout value to wait for the tag to respond
* @param    :szDataSend         : The number of bytes or bits of data to be sent
* @param    :pDataSend          : Pointer to the buffer of the data to be sent
*
* @retval   : Execution Status
*
*/
uint8_t pcd_14a_reader_raw_cmd(bool openRFField,  bool waitResp, bool appendCrc, bool autoSelect, bool keepField, bool checkCrc, uint16_t waitRespTimeout,
                               uint16_t szDataSendBits, uint8_t *pDataSend, uint8_t *pDataRecv, uint16_t *pszDataRecv, uint16_t szDataRecvBitMax) {
    // Status code, default is OK.
    uint8_t status = STATUS_HF_TAG_OK;
    // Reset recv length.
    *pszDataRecv = 0;

    // If additional CRC is required, first add the CRC to the tail.
    if (appendCrc) {
        if (szDataSendBits == 0) {
            NRF_LOG_INFO("Adding CRC but missing data");
            return STATUS_PAR_ERR;
        }
        if (szDataSendBits % 8) {
            NRF_LOG_INFO("Adding CRC incompatible with partial bytes");
            return STATUS_PAR_ERR;
        }
        if (szDataSendBits > ((DEF_FIFO_LENGTH - DEF_CRC_LENGTH) * 8)) {
            // Note: Adding CRC requires at least two bytes of free space. If the transmitted data is already greater than or equal to 64, an error needs to be returned
            NRF_LOG_INFO("Adding CRC requires data length less than or equal to 62.");
            return STATUS_PAR_ERR;
        }
        // Calculate and append CRC byte data to the buffer
        crc_14a_append(pDataSend, szDataSendBits / 8);
        // CRC is also sent as part of the data, so the total length needs to be added to the CRC length here
        szDataSendBits += DEF_CRC_LENGTH * 8;
    }

    if (autoSelect || szDataSendBits) {
        // override openRFField if we need to select or to send data
        openRFField = true;
    }
    if (openRFField && ! g_is_reader_antenna_on) { // Open rf field?
        pcd_14a_reader_reset();
        pcd_14a_reader_antenna_on();
        bsp_delay_ms(8);
    }

    if (autoSelect) {
        picc_14a_tag_t ti;
        status = pcd_14a_reader_scan_once(&ti);
        // Determine whether the card search was successful
        if (status != STATUS_HF_TAG_OK) {
            pcd_14a_reader_antenna_off();
            return status;
        }
    }

    // Is there any data that needs to be sent
    if (szDataSendBits) {
        // If there is no need to receive data, the data receiving cache needs to be empty, otherwise a specified timeout value needs to be set
        // Caching old timeout values
        uint16_t oldWaitRespTimeout = g_com_timeout_ms;
        if (waitResp) {
            // Then set the new values in
            g_com_timeout_ms = waitRespTimeout;
        } else {
            pDataRecv = NULL;
        }
        if (szDataSendBits % 8) {
            status = pcd_14a_reader_bits_transfer(
                         pDataSend,
                         szDataSendBits,
                         NULL,
                         pDataRecv,
                         NULL,
                         pszDataRecv,
                         szDataRecvBitMax
                     );
        } else {
            status = pcd_14a_reader_bytes_transfer(
                         PCD_TRANSCEIVE,
                         pDataSend,
                         szDataSendBits / 8,
                         pDataRecv,
                         pszDataRecv,
                         szDataRecvBitMax
                     );
        }

        // If we need to receive data, we need to perform further operations on the data based on the remaining configuration after receiving it
        if (waitResp) {
            // Number of bits to bytes
            uint8_t finalRecvBytes = (*pszDataRecv / 8) + (*pszDataRecv % 8 > 0 ? 1 : 0);
            // If CRC verification is required, we need to perform CRC calculation
            if (checkCrc) {
                if (finalRecvBytes >= 3) {  // Ensure at least three bytes (one byte of data+two bytes of CRC)
                    // Calculate and store CRC
                    uint8_t crc_buff[DEF_CRC_LENGTH] = { 0x00 };
                    crc_14a_calculate(pDataRecv, finalRecvBytes - DEF_CRC_LENGTH, crc_buff);
                    // Verify CRC
                    if (pDataRecv[finalRecvBytes - 2] != crc_buff[0] ||  pDataRecv[finalRecvBytes - 1] != crc_buff[1]) {
                        // We have found an error in CRC verification and need to inform the upper computer!
                        *pszDataRecv = 0;
                        status = STATUS_HF_ERR_CRC;
                    } else {
                        // If the CRC needs to be verified by the device and the device determines that the CRC is normal,
                        // we will return the data without CRC
                        *pszDataRecv = finalRecvBytes - DEF_CRC_LENGTH;
                    }
                } else {
                    // The data is insufficient to support the length of the CRC, so it is returned as is
                    *pszDataRecv = 0;
                }
            } else {
                // Do not verify CRC, all data is returned as is
                *pszDataRecv = finalRecvBytes;
            }
            // We need to recover the timeout value
            g_com_timeout_ms = oldWaitRespTimeout;
        } else {
            *pszDataRecv = 0;
        }
    }

    // Finally, keep the field open as needed
    if (!keepField) {
        pcd_14a_reader_antenna_off();
    }

    return status;
}<|MERGE_RESOLUTION|>--- conflicted
+++ resolved
@@ -645,9 +645,8 @@
         // Tag supports 14443-4, sending RATS
         uint16_t ats_size;
         status = pcd_14a_reader_ats_request(tag->ats, &ats_size, 0xFF * 8);
-<<<<<<< HEAD
         NRF_LOG_INFO("ats status %d, length %d", status, ats_size);
-        if (status != HF_TAG_OK) {
+        if (status != STATUS_HF_TAG_OK) {
             NRF_LOG_INFO("Tag SAK claimed to support ATS but tag NAKd RATS");
             tag->ats_len = 0;
             // return HF_ERR_ATS;
@@ -655,7 +654,7 @@
             ats_size -= 2;  // size returned by pcd_14a_reader_ats_request includes CRC
             if (ats_size > 254) {
                 NRF_LOG_INFO("Invalid ATS > 254!");
-                return HF_ERR_ATS;
+                return STATUS_HF_ERR_ATS;
             }
             tag->ats_len = ats_size;
             // We do not validate ATS here as we want to report ATS as it is without breaking 14a scan
@@ -663,22 +662,6 @@
                 NRF_LOG_INFO("Invalid ATS! First byte doesn't match received length");
                 // return HF_ERR_ATS;
             }
-=======
-        ats_size -= 2;  // size returned by pcd_14a_reader_ats_request includes CRC
-        if (ats_size > 254) {
-            NRF_LOG_INFO("Invalid ATS > 254!");
-            return STATUS_HF_ERR_ATS;
-        }
-        tag->ats_len = ats_size;
-        // We do not validate ATS here as we want to report ATS as it is without breaking 14a scan
-        if (tag->ats[0] != ats_size - 1) {
-            NRF_LOG_INFO("Invalid ATS! First byte doesn't match received length");
-            // return STATUS_HF_ERR_ATS;
-        }
-        if (status != STATUS_HF_TAG_OK) {
-            NRF_LOG_INFO("Tag SAK claimed to support ATS but tag NAKd RATS");
-            // return STATUS_HF_ERR_ATS;
->>>>>>> fa0754ae
         }
         /*
         * FIXME: If there is an issue here, it will cause the label to lose its selected state.

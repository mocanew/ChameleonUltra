--- conflicted
+++ resolved
@@ -466,11 +466,7 @@
         data.extend(uid)
         return self.device.send_cmd_sync(DATA_CMD_SET_MF1_ANTI_COLLISION_RES, 0X00, data)
     
-<<<<<<< HEAD
-    def set_slot_tag_nick_name(self, slot: SlotNumber, sense_type: TagSenseType, name: str):
-=======
-    def set_slot_tag_nick_name(self, slot: int, sense_type: int, name: bytes):
->>>>>>> 9db1671b
+    def set_slot_tag_nick_name(self, slot: SlotNumber, sense_type: TagSenseType, name: bytes):
         """
             设置MF1的模拟卡的防冲撞资源信息
         :param slot: 卡槽号码
@@ -480,13 +476,8 @@
         """
         # SlotNumber() will raise error for us if slot not in slot range
         data = bytearray()
-<<<<<<< HEAD
         data.extend([SlotNumber.to_fw(slot), sense_type])
-        data.extend(name.encode(encoding="gbk"))
-=======
-        data.extend([slot, sense_type])
         data.extend(name)
->>>>>>> 9db1671b
         return self.device.send_cmd_sync(DATA_CMD_SET_SLOT_TAG_NICK, 0x00, data)
     
     def get_slot_tag_nick_name(self, slot: SlotNumber, sense_type: TagSenseType):

import os
import re
import subprocess
import argparse
import colorama
import timeit
import sys
import time
import serial.tools.list_ports

import chameleon_com
import chameleon_cmd
import chameleon_cstruct
import chameleon_status

description_public = "Please enter correct parameters"


class ArgsParserError(Exception):
    pass


class ParserExitIntercept(Exception):
    pass


class ArgumentParserNoExit(argparse.ArgumentParser):
    """
        If arg ArgumentParser parse error, we can't exit process,
        we must raise exception to stop parse
    """

    def __init__(self, **args):
        super().__init__(*args)
        self.add_help = False
        self.description = description_public

    def exit(self, status: int = ..., message: str or None = ...):
        if message:
            raise ParserExitIntercept(message)

    def error(self, message: str):
        args = {'prog': self.prog, 'message': message}
        raise ArgsParserError('%(prog)s: error: %(message)s\n' % args)


class BaseCLIUnit:

    def __init__(self):
        # new a device command transfer and receiver instance(Send cmd and receive response)
        self._device_com: chameleon_com.ChameleonCom = None

    @property
    def device_com(self) -> chameleon_com.ChameleonCom:
        return self._device_com

    @device_com.setter
    def device_com(self, com):
        self._device_com = com

    @property
    def cmd_positive(self) -> chameleon_cmd.BaseChameleonCMD:
        return chameleon_cmd.PositiveChameleonCMD(self.device_com)

    @property
    def cmd_standard(self) -> chameleon_cmd.BaseChameleonCMD:
        return chameleon_cmd.BaseChameleonCMD(self.device_com)

    def args_parser(self) -> ArgumentParserNoExit or None:
        """
            CMD unit args
        :return:
        """
        raise NotImplementedError("Please implement this")

    def before_exec(self, args: argparse.Namespace):
        """
            Call a function before exec cmd.
        :return: function references
        """
        raise NotImplementedError("Please implement this")

    def on_exec(self, args: argparse.Namespace):
        """
            Call a function on cmd match
        :return: function references
        """
        raise NotImplementedError("Please implement this")

    @staticmethod
    def sub_process(cmd, cwd=os.path.abspath("bin/"), ):
        class ShadowProcess:
            def __init__(self):
                self.time_start = timeit.default_timer()
                self._process = subprocess.Popen(
                    cmd, cwd=cwd, shell=True, stderr=subprocess.PIPE, stdout=subprocess.PIPE
                )

            def get_time_distance(self, ms=True):
                ret = 0
                if ms:
                    ret = (timeit.default_timer() - self.time_start) * 1000
                else:
                    ret = timeit.default_timer() - self.time_start
                return round(ret, 2)

            def is_running(self):
                return self._process.poll() is None

            def is_timeout(self, timeout_ms):
                time_distance = self.get_time_distance()
                if time_distance > timeout_ms:
                    return True
                return False

            def get_output_sync(self, encoding='utf-8'):
                buffer = bytearray()
                while True:
                    data = self._process.stdout.read(1024)
                    if len(data) > 0:
                        buffer.extend(data)
                    else:
                        break
                return buffer.decode(encoding)

            def get_ret_code(self):
                return self._process.poll()

            def stop_process(self):
                # noinspection PyBroadException
                try:
                    self._process.kill()
                except Exception:
                    pass

            def get_process(self):
                return self._process

            def wait_process(self):
                return self._process.wait()

        return ShadowProcess()


class DeviceRequiredUnit(BaseCLIUnit):
    """
        Make sure of device online
    """

    def args_parser(self) -> ArgumentParserNoExit or None:
        raise NotImplementedError("Please implement this")

    def before_exec(self, args: argparse.Namespace):
        ret = self.device_com.isOpen()
        if ret:
            return True
        else:
            print("Please connect to chameleon device first(use 'hw connect').")
            return False

    def on_exec(self, args: argparse.Namespace):
        raise NotImplementedError("Please implement this")


class ReaderRequiredUint(DeviceRequiredUnit):
    """
        Make sure of device enter to reader mode.
    """

    def args_parser(self) -> ArgumentParserNoExit or None:
        raise NotImplementedError("Please implement this")

    def before_exec(self, args: argparse.Namespace):
        if super(ReaderRequiredUint, self).before_exec(args):
            ret = self.cmd_standard.is_reader_device_mode()
            if ret:
                return True
            else:
                print("Please switch chameleon to reader mode(use 'hw mode').")
                return False
        return False

    def on_exec(self, args: argparse.Namespace):
        raise NotImplementedError("Please implement this")


class HWConnect(BaseCLIUnit):
    def args_parser(self) -> ArgumentParserNoExit or None:
        parser = ArgumentParserNoExit()
        parser.add_argument('-p', '--port', type=str, required=False)
        return parser

    def before_exec(self, args: argparse.Namespace):
        return True

    def on_exec(self, args: argparse.Namespace):
        try:
            if args.port is None: # Chameleon Autodedect if no port is supplied
                # loop through all ports and find chameleon
                for port in serial.tools.list_ports.comports():
                    if port.vid == 0x6868:
                        args.port = port.device
                        break
                if args.port is None: # If no chameleon was found, exit
                    print("Chameleon not found, please connect the device or try connecting manually with the -p flag.")
                    return
            self.device_com.open(args.port)
            print(" { Chameleon connected } ")
        except Exception as e:
            print(f"Chameleon Connect fail: {str(e)}")


class HWModeSet(DeviceRequiredUnit):

    def args_parser(self) -> ArgumentParserNoExit or None:
        parser = ArgumentParserNoExit()
        help_str = "reader or r = reader mode, emulator or e = tag emulator mode."
        parser.add_argument('-m', '--mode', type=str, required=True, choices=['reader', 'r', 'emulator', 'e'],
                            help=help_str)
        return parser

    def on_exec(self, args: argparse.Namespace):
        if args.mode == 'reader' or args.mode == 'r':
            self.cmd_standard.set_reader_device_mode(True)
            print("Switch to {  Tag Reader  } mode successfully.")
        else:
            self.cmd_standard.set_reader_device_mode(False)
            print("Switch to { Tag Emulator } mode successfully.")


class HWModeGet(DeviceRequiredUnit):
    def args_parser(self) -> ArgumentParserNoExit or None:
        pass

    def on_exec(self, args: argparse.Namespace):
        print(f"- Device Mode ( Tag {'Reader' if self.cmd_standard.is_reader_device_mode() else 'Emulator'} )")


class HWChipIdGet(DeviceRequiredUnit):

    def args_parser(self) -> ArgumentParserNoExit or None:
        return None

    def on_exec(self, args: argparse.Namespace):
        print(f' - Device chip ID: ' + self.cmd_positive.get_device_chip_id())


class HWAddressGet(DeviceRequiredUnit):

    def args_parser(self) -> ArgumentParserNoExit or None:
        return None

    def on_exec(self, args: argparse.Namespace):
        print(f' - Device address: ' + self.cmd_positive.get_device_address())

class HWVersion(DeviceRequiredUnit):

    def args_parser(self) -> ArgumentParserNoExit or None:
        return None

    def on_exec(self, args: argparse.Namespace):
        fw_version_int = self.cmd_positive.get_firmware_version()
        fw_version = f'v{fw_version_int // 256}.{fw_version_int % 256}'
        git_version = self.cmd_positive.get_git_version()
        print(f' - Version: {fw_version} ({git_version})')

class HF14AScan(ReaderRequiredUint):
    def args_parser(self) -> ArgumentParserNoExit or None:
        pass

    def scan(self):
        resp: chameleon_com.Response = self.cmd_standard.scan_tag_14a()
        if resp.status == chameleon_status.Device.HF_TAG_OK:
            info = chameleon_cstruct.parse_14a_scan_tag_result(resp.data)
            print(f"- UID  Size: {info['uid_size']}")
            print(f"- UID  Hex : {info['uid_hex'].upper()}")
            print(f"- SAK  Hex : {info['sak_hex'].upper()}")
            print(f"- ATQA Hex : {info['atqa_hex'].upper()}")
            return True
        else:
            print("ISO14443-A Tag no found")
            return False

    def on_exec(self, args: argparse.Namespace):
        return self.scan()


class HF14AInfo(ReaderRequiredUint):

    def args_parser(self) -> ArgumentParserNoExit or None:
        pass

    def info(self):
        # detect mf1 support
        resp = self.cmd_positive.detect_mf1_support()
        if resp.status == chameleon_status.Device.HF_TAG_OK:
            # detect prng
            print("- Mifare Classic technology")
            resp = self.cmd_standard.detect_mf1_nt_level()
            if resp.status == 0x00:
                prng_level = "Weak"
            elif resp.status == 0x24:
                prng_level = "Static"
            elif resp.status == 0x25:
                prng_level = "Hard"
            else:
                prng_level = "Unknown"
            print(f"  # Prng attack: {prng_level}")

    def on_exec(self, args: argparse.Namespace):
        # reused
        scan = HF14AScan()
        scan.device_com = self.device_com
        if scan.scan():
            self.info()


class HFMFNested(ReaderRequiredUint):

    def args_parser(self) -> ArgumentParserNoExit or None:
        type_choices = ['A', 'B', 'a', 'b']
        parser = ArgumentParserNoExit()
        parser.add_argument('-o', '--one', action='store_true', default=False,
                            help="one sector key recovery. Use block 0 Key A to find block 4 Key A")
        parser.add_argument('--block-known', type=int, required=True, metavar="decimal",
                            help="The block where the key of the card is known")
        parser.add_argument('--type-known', type=str, required=True, choices=type_choices,
                            help="The key type of the tag")
        parser.add_argument('--key-known', type=str, required=True, metavar="hex",
                            help="tag sector key")
        parser.add_argument('--block-target', type=int, metavar="decimal",
                            help="The key of the target block to recover")
        parser.add_argument('--type-target', type=str, choices=type_choices,
                            help="The type of the target block to recover")
        # hf mf nested -o --block-known 0 --type-known A --key FFFFFFFFFFFF --block-target 4 --type-target A
        return parser

    def recover_a_key(self, block_known, type_known, key_known, block_target, type_target) -> str or None:
        """
            recover a key from key known
        :param block_known:
        :param type_known:
        :param key_known:
        :param block_target:
        :param type_target:
        :return:
        """
        # acquire
        dist_resp = self.cmd_positive.detect_nt_distance(block_known, type_known, key_known)
        nt_resp = self.cmd_positive.acquire_nested(block_known, type_known, key_known, block_target, type_target)
        # parse
        dist_obj = chameleon_cstruct.parse_nt_distance_detect_result(dist_resp.data)
        nt_obj = chameleon_cstruct.parse_nested_nt_acquire_group(nt_resp.data)
        # create cmd
        cmd_param = f"{dist_obj['uid']} {dist_obj['dist']}"
        for nt_item in nt_obj:
            cmd_param += f" {nt_item['nt']} {nt_item['nt_enc']} {nt_item['par']}"
        if sys.platform == "win32":
            cmd_recover = f"nested.exe {cmd_param}"
        else:
            cmd_recover = f"./nested {cmd_param}"
        # start a decrypt process
        process = self.sub_process(cmd_recover)

        # wait end
        while process.is_running():
            msg = f"   [ Time elapsed {process.get_time_distance()}ms ]\r"
            print(msg, end="")
        # clear \r
        print()

        if process.get_ret_code() == 0:
            output_str = process.get_output_sync()
            key_list = []
            for line in output_str.split('\n'):
                sea_obj = re.search(r"([a-fA-F0-9]{12})", line)
                if sea_obj is not None:
                    key_list.append(sea_obj[1])
            # 此处得先去验证一下密码，然后获得验证成功的那个
            # 如果没有验证成功的密码，则说明此次恢复失败了，可以重试一下
            print(f" - [{len(key_list)} candidate keys found ]")
            for key in key_list:
                key_bytes = bytearray.fromhex(key)
                ret = self.cmd_standard.auth_mf1_key(block_target, type_target, key_bytes)
                if ret.status == chameleon_status.Device.HF_TAG_OK:
                    return key
        else:
            # No keys recover, and no errors.
            return None

    def on_exec(self, args: argparse.Namespace):
        block_known = args.block_known

        type_known = args.type_known
        type_known = 0x60 if type_known == 'A' or type_known == 'a' else 0x61

        key_known: str = args.key_known
        if not re.match(r"^[a-fA-F0-9]{12}$", key_known):
            print("key must include 12 HEX symbols")
            return
        key_known: bytearray = bytearray.fromhex(key_known)

        if args.one:
            block_target = args.block_target
            type_target = args.type_target
            if block_target is not None and type_target is not None:
                type_target = 0x60 if type_target == 'A' or type_target == 'a' else 0x61
                print(f" - {colorama.Fore.CYAN}Nested recover one key running...{colorama.Style.RESET_ALL}")
                key = self.recover_a_key(block_known, type_known, key_known, block_target, type_target)
                if key is None:
                    print("No keys found, you can retry recover.")
                else:
                    print(f" - Key Found: {key}")
            else:
                print("Please input block_target and type_target")
                self.args_parser().print_help()
        else:
            raise NotImplementedError("hf mf nested recover all key not implement.")

        return


class HFMFDarkside(ReaderRequiredUint):

    def __init__(self):
        super().__init__()
        self.darkside_list = []

    def args_parser(self) -> ArgumentParserNoExit or None:
        return None

    def recover_key(self, block_target, type_target):
        """
            执行darkside采集与解密
        :param block_target:
        :param type_target:
        :return:
        """
        first_recover = True
        retry_count = 0
        while retry_count < 0xFF:
            darkside_resp = self.cmd_positive.acquire_darkside(block_target, type_target, first_recover, 15)
            first_recover = False   # not first run.
            darkside_obj = chameleon_cstruct.parse_darkside_acquire_result(darkside_resp.data)
            self.darkside_list.append(darkside_obj)
            recover_params = f"{darkside_obj['uid']}"
            for darkside_item in self.darkside_list:
                recover_params += f" {darkside_item['nt1']} {darkside_item['ks1']} {darkside_item['par']}"
                recover_params += f" {darkside_item['nr']} {darkside_item['ar']}"
            if sys.platform == "win32":
                cmd_recover = f"darkside.exe {recover_params}"
            else:
                cmd_recover = f"./darkside {recover_params}"
            # subprocess.run(cmd_recover, cwd=os.path.abspath("../bin/"), shell=True)
            # print(cmd_recover)
            # start a decrypt process
            process = self.sub_process(cmd_recover)
            # wait end
            process.wait_process()
            # get output
            output_str = process.get_output_sync()
            if 'key not found' in output_str:
                print(f" - No key found, retrying({retry_count})...")
                retry_count += 1
                continue    # retry
            else:
                key_list = []
                for line in output_str.split('\n'):
                    sea_obj = re.search(r"([a-fA-F0-9]{12})", line)
                    if sea_obj is not None:
                        key_list.append(sea_obj[1])
                # auth key
                for key in key_list:
                    key_bytes = bytearray.fromhex(key)
                    auth_ret = self.cmd_positive.auth_mf1_key(block_target, type_target, key_bytes)
                    if auth_ret.status == chameleon_status.Device.HF_TAG_OK:
                        return key
        return None

    def on_exec(self, args: argparse.Namespace):
        key = self.recover_key(0x03, 0x60)
        if key is not None:
            print(f" - Key Found: {key}")
        else:
            print(" - Key recover fail.")
        return


class BaseMF1AuthOpera(ReaderRequiredUint):

    def args_parser(self) -> ArgumentParserNoExit or None:
        type_choices = ['A', 'B', 'a', 'b']
        parser = ArgumentParserNoExit()
        parser.add_argument('-b', '--block', type=int, required=True, metavar="decimal",
                            help="The block where the key of the card is known")
        parser.add_argument('-t', '--type', type=str, required=True, choices=type_choices,
                            help="The key type of the tag")
        parser.add_argument('-k', '--key', type=str, required=True, metavar="hex",
                            help="tag sector key")
        return parser

    def get_param(self, args):
        class Param:
            def __init__(self):
                self.block = args.block
                self.type = 0x60 if args.type == 'A' or args.type == 'a' else 0x61
                key: str = args.key
                if not re.match(r"^[a-fA-F0-9]{12}$", key):
                    raise ArgsParserError("key must include 12 HEX symbols")
                self.key: bytearray = bytearray.fromhex(key)
        return Param()

    def on_exec(self, args: argparse.Namespace):
        raise NotImplementedError("Please implement this")


class HFMFRDBL(BaseMF1AuthOpera):

    # hf mf rdbl -b 2 -t A -k FFFFFFFFFFFF
    def on_exec(self, args: argparse.Namespace):
        param = self.get_param(args)
        resp = self.cmd_positive.read_mf1_block(param.block, param.type, param.key)
        print(f" - Data: {resp.data.hex()}")


class HFMFWRBL(BaseMF1AuthOpera):

    def args_parser(self) -> ArgumentParserNoExit or None:
        parser = super(HFMFWRBL, self).args_parser()
        parser.add_argument('-d', '--data', type=str, required=True, metavar="Your block data",
                           help="Your block data, a hex string.")
        return parser

    # hf mf wrbl -b 2 -t A -k FFFFFFFFFFFF -d 00000000000000000000000000000122
    def on_exec(self, args: argparse.Namespace):
        param = self.get_param(args)
        if not re.match(r"^[a-fA-F0-9]{32}$", args.data):
            raise ArgsParserError("Data must include 32 HEX symbols")
        param.data = bytearray.fromhex(args.data)
        resp = self.cmd_standard.write_mf1_block(param.block, param.type, param.key, param.data)
        if resp.status == chameleon_status.Device.HF_TAG_OK:
            print(f" - {colorama.Fore.GREEN}Write done.{colorama.Style.RESET_ALL}")
        else:
            print(f" - {colorama.Fore.RED}Write fail.{colorama.Style.RESET_ALL}")


class HFMFDetectionEnable(DeviceRequiredUnit):

    def args_parser(self) -> ArgumentParserNoExit or None:
        parser = ArgumentParserNoExit()
        parser.add_argument('-e', '--enable', type=int, required=True, choices=[1, 0],
                            help="1 = enable, 0 = disable")
        return parser

    # hf mf detection enable -e 1
    def on_exec(self, args: argparse.Namespace):
        enable = True if args.enable == 1 else False
        self.cmd_positive.set_mf1_detection_enable(enable)
        print(f" - Set mf1 detection { 'enable' if enable else 'disable'}.")


class HFMFDetectionLogCount(DeviceRequiredUnit):

    def args_parser(self) -> ArgumentParserNoExit or None:
        return None

    # hf mf detection count
    def on_exec(self, args: argparse.Namespace):
        data_bytes = self.cmd_standard.get_mf1_detection_count().data
        count = int.from_bytes(data_bytes, "little", signed=False)
        print(f" - MF1 detection log count = {count}")


class HFMFDetectionDecrypt(DeviceRequiredUnit):

    detection_log_size = 18

    def args_parser(self) -> ArgumentParserNoExit or None:
        return None

    def decrypt_by_list(self, rs: list):
        """
            从侦测日志列表中解密秘钥
        :param rs:
        :return:
        """
        keys = []
        for i in range(len(rs)):
            item0 = rs[i]
            for j in range(i + 1, len(rs)):
                item1 = rs[j]
                cmd_base = f"{item0['uid']} {item0['nt']} {item0['nr']} {item0['ar']}"
                cmd_base += f" {item1['nt']} {item1['nr']} {item1['ar']}"
                if sys.platform == "win32":
                    cmd_recover = f"mfkey32v2.exe {cmd_base}"
                else:
                    cmd_recover = f"./mfkey32v2 {cmd_base}"
                # print(cmd_recover)
                # Found Key: [e899c526c5cd]
                # subprocess.run(cmd_final, cwd=os.path.abspath("../bin/"), shell=True)
                process = self.sub_process(cmd_recover)
                # wait end
                process.wait_process()
                # get output
                output_str = process.get_output_sync()
                # print(output_str)
                sea_obj = re.search(r"([a-fA-F0-9]{12})", output_str, flags=re.MULTILINE)
                if sea_obj is not None:
                    keys.append(sea_obj[1])

        return keys

    # hf mf detection decrypt
    def on_exec(self, args: argparse.Namespace):
        buffer = bytearray()
        index = 0
        count = int.from_bytes(self.cmd_standard.get_mf1_detection_count().data, "little", signed=False)
        if count == 0:
            print(" - No detection log to download")
            return
        print(f" - MF1 detection log count = {count}, start download", end="")
        while index < count:
            tmp = self.cmd_positive.get_mf1_detection_log(index).data
            recv_count = int(len(tmp) / HFMFDetectionDecrypt.detection_log_size)
            index += recv_count
            buffer.extend(tmp)
            print(f".", end="")
        print()
        print(f" - Download done ({len(buffer)}bytes), start parse and decrypt")

        result_maps = chameleon_cstruct.parse_mf1_detection_result(buffer)
        for uid in result_maps.keys():
            print(f" - Detection log for uid [{uid.upper()}]")
            result_maps_for_uid = result_maps[uid]
            for block in result_maps_for_uid:
                print(f"  > Block {block} detect log decrypting...")
                if 'A' in result_maps_for_uid[block]:
                    # print(f" - A record: { result_maps[block]['A'] }")
                    records = result_maps_for_uid[block]['A']
                    if len(records) > 1:
                        result_maps[uid][block]['A'] = self.decrypt_by_list(records)
                if 'B' in result_maps_for_uid[block]:
                    # print(f" - B record: { result_maps[block]['B'] }")
                    records = result_maps_for_uid[block]['B']
                    if len(records) > 1:
                        result_maps[uid][block]['B'] = self.decrypt_by_list(records)
            print("  > Result ---------------------------")
            for block in result_maps_for_uid.keys():
                if 'A' in result_maps_for_uid[block]:
                    print(f"  > Block {block}, A key result: {result_maps_for_uid[block]['A']}")
                if 'B' in result_maps_for_uid[block]:
                    print(f"  > Block {block}, B key result: {result_maps_for_uid[block]['B']}")
        return


class HFMFELoad(DeviceRequiredUnit):

    def args_parser(self) -> ArgumentParserNoExit or None:
        parser = ArgumentParserNoExit()
        parser.add_argument('-f', '--file', type=str, required=True, help="file path")
        parser.add_argument('-t', '--type', type=str, required=False, help="content type", choices=['bin', 'hex'])
        return parser

    # hf mf eload -f test.bin -t bin
    # hf mf eload -f test.eml -t hex
    def on_exec(self, args: argparse.Namespace):
        file = args.file
        if args.type is None:
            if file.endswith('.bin'):
                content_type = 'bin'
            elif file.endswith('.eml'):
                content_type = 'hex'
            else:
                raise Exception("Unknown file format, Specify content type with -t option")
        else:
            content_type = args.type
        buffer = bytearray()

        with open(file, mode='rb') as fd:
            if content_type == 'bin':
                buffer.extend(fd.read())
            if content_type == 'hex':
                buffer.extend(bytearray.fromhex(fd.read().decode()))

        if len(buffer) % 16 != 0:
            raise Exception("Data block not align for 16 bytes")
        if len(buffer) / 16 > 256:
            raise Exception("Data block memory overflow")

        index = 0
        block = 0
        while index < len(buffer):
            # split a block from buffer
            block_data = buffer[index: index + 16]
            index += 16
            # load to device
            self.cmd_positive.set_mf1_block_data(block, block_data)
            print('.', end='')
            block += 1
        print("\n - Load success")


class HFMFSim(DeviceRequiredUnit):

    def args_parser(self) -> ArgumentParserNoExit or None:
        parser = ArgumentParserNoExit()
        parser.add_argument('--sak', type=str, required=True, help="Select AcKnowledge(hex)", metavar="hex")
        parser.add_argument('--atqa', type=str, required=True, help="Answer To Request(hex)", metavar="hex")
        parser.add_argument('--uid', type=str, required=True, help="Unique ID(hex)", metavar="hex")
        return parser

    # hf mf sim --sak 08 --atqa 0400 --uid DEADBEEF
    def on_exec(self, args: argparse.Namespace):
        sak_str: str = args.sak.strip()
        atqa_str: str = args.atqa.strip()
        uid_str: str = args.uid.strip()

        if re.match('[a-fA-F0-9]{2}', sak_str) is not None:
            sak = bytearray.fromhex(sak_str)
        else:
            raise Exception("SAK must be hex(2byte)")

        if re.match('[a-fA-F0-9]{4}', atqa_str) is not None:
            atqa = bytearray.fromhex(atqa_str)
        else:
            raise Exception("ATQA must be hex(4byte)")

        if re.match('[a-fA-F0-9]+', uid_str) is not None:
            uid_len = len(uid_str)
            if uid_len != 8 and uid_len != 14 and uid_len != 20:
                raise Exception("UID length error")
            uid = bytearray.fromhex(uid_str)
        else:
            raise Exception("UID must be hex")

        self.cmd_positive.set_mf1_anti_collision_res(sak, atqa, uid)
        print(" - Set anti-collision resources success")


class LFEMRead(ReaderRequiredUint):

    def args_parser(self) -> ArgumentParserNoExit or None:
        return None

    def on_exec(self, args: argparse.Namespace):
        resp = self.cmd_positive.read_em_410x()
        id_hex = resp.data.hex()
        print(f" - EM410x ID(10H): {colorama.Fore.GREEN}{id_hex}{colorama.Style.RESET_ALL}")


class LFEMCardRequiredUint(DeviceRequiredUnit):

    @staticmethod
    def add_card_arg(parser: ArgumentParserNoExit):
        parser.add_argument("--id", type=str, required=True, help="EM410x tag id", metavar="hex")
        return parser

    def before_exec(self, args: argparse.Namespace):
        if super(LFEMCardRequiredUint, self).before_exec(args):
            if not re.match(r"^[a-fA-F0-9]{10}$", args.id):
                raise ArgsParserError("ID must include 10 HEX symbols")
            return True
        return False

    def args_parser(self) -> ArgumentParserNoExit or None:
        raise NotImplementedError("Please implement this")

    def on_exec(self, args: argparse.Namespace):
        raise NotImplementedError("Please implement this")


class LFEMWriteT55xx(LFEMCardRequiredUint, ReaderRequiredUint):

    def args_parser(self) -> ArgumentParserNoExit or None:
        parser = ArgumentParserNoExit()
        return self.add_card_arg(parser)

    def before_exec(self, args: argparse.Namespace):
        b1 = super(LFEMCardRequiredUint, self).before_exec(args)
        b2 = super(ReaderRequiredUint, self).before_exec(args)
        return b1 and b2

    # lf em write --id 4400999559
    def on_exec(self, args: argparse.Namespace):
        id_hex = args.id
        id_bytes = bytearray.fromhex(id_hex)
        self.cmd_positive.write_em_410x_to_t55xx(id_bytes)
        print(f" - EM410x ID(10H): {id_hex} write done.")


class SlotIndexRequireUint(DeviceRequiredUnit):

    def args_parser(self) -> ArgumentParserNoExit or None:
        raise NotImplementedError()

    def on_exec(self, args: argparse.Namespace):
        raise NotImplementedError()

    @staticmethod
    def add_slot_args(parser: ArgumentParserNoExit):
        slot_choices = [x.value for x in chameleon_cmd.SlotNumber]
        help_str = f"Slot Indexes: {slot_choices}"

        parser.add_argument('-s', "--slot", type=int, required=True,
                            help=help_str, metavar="number", choices=slot_choices)
        return parser

class SenseTypeRequireUint(DeviceRequiredUnit):

    def args_parser(self) -> ArgumentParserNoExit or None:
        raise NotImplementedError()

    def on_exec(self, args: argparse.Namespace):
        raise NotImplementedError()

    @staticmethod
    def add_sense_type_args(parser: ArgumentParserNoExit):
        sense_choices = chameleon_cmd.TagSenseType.list()

        help_str = ""
        for s in chameleon_cmd.TagSenseType:
            if s == chameleon_cmd.TagSenseType.TAG_SENSE_NO:
                continue
            help_str += f"{s.value} = {s}, "

        parser.add_argument('-st', "--sense_type", type=int, required=True,
                            help=help_str, metavar="number", choices=sense_choices)
        return parser


class HWSlotInfo(DeviceRequiredUnit):
    def args_parser(self) -> ArgumentParserNoExit or None:
        return

    # hw slot info
    def on_exec(self, args: argparse.Namespace):
        data = self.cmd_positive.get_slot_info().data
        selected = chameleon_cmd.SlotNumber.from_fw(self.cmd_positive.get_active_slot().data[0])
        for slot in chameleon_cmd.SlotNumber:
            print(f' - Slot {slot} data{" (active)" if slot == selected else ""}:')
            print(f' HF: {chameleon_cmd.TagSpecificType(data[chameleon_cmd.SlotNumber.to_fw(slot) * 2])}')
            print(f' LF: {chameleon_cmd.TagSpecificType(data[chameleon_cmd.SlotNumber.to_fw(slot) * 2 + 1])}')

class HWSlotSet(SlotIndexRequireUint):

    def args_parser(self) -> ArgumentParserNoExit or None:
        parser = ArgumentParserNoExit()
        return self.add_slot_args(parser)

    # hw slot change -s 1
    def on_exec(self, args: argparse.Namespace):
        slot_index = args.slot
        self.cmd_positive.set_slot_activated(slot_index)
        print(f" - Set slot {slot_index} activated success.")


class TagTypeRequiredUint(DeviceRequiredUnit):

    @staticmethod
    def add_type_args(parser: ArgumentParserNoExit):
        type_choices = chameleon_cmd.TagSpecificType.list()
        help_str = ""
        for t in chameleon_cmd.TagSpecificType:
            if t == chameleon_cmd.TagSpecificType.TAG_TYPE_UNKNOWN:
                continue
            help_str += f"{t.value} = {t}, "
        parser.add_argument('-t', "--type", type=int, required=True, help=help_str,
                            metavar="number", choices=type_choices)
        return parser

    def args_parser(self) -> ArgumentParserNoExit or None:
        raise NotImplementedError()

    def on_exec(self, args: argparse.Namespace):
        raise NotImplementedError()


class HWSlotTagType(TagTypeRequiredUint, SlotIndexRequireUint):

    def args_parser(self) -> ArgumentParserNoExit or None:
        parser = ArgumentParserNoExit()
        self.add_type_args(parser)
        self.add_slot_args(parser)
        return parser

    # hw slot tagtype -t 2
    def on_exec(self, args: argparse.Namespace):
        tag_type = args.type
        slot_index = args.slot
        self.cmd_positive.set_slot_tag_type(slot_index, tag_type)
        print(f' - Set slot tag type success.')


class HWSlotDataDefault(TagTypeRequiredUint, SlotIndexRequireUint):

    def args_parser(self) -> ArgumentParserNoExit or None:
        parser = ArgumentParserNoExit()
        self.add_type_args(parser)
        self.add_slot_args(parser)
        return parser

    # m1 1k卡模拟 hw slot init -s 1 -t 3
    # em id卡模拟 hw slot init -s 1 -t 1
    def on_exec(self, args: argparse.Namespace):
        tag_type = args.type
        slot_num = args.slot
        self.cmd_positive.set_slot_data_default(slot_num, tag_type)
        print(f' - Set slot tag data init success.')


class HWSlotEnableSet(SlotIndexRequireUint):
    def args_parser(self) -> ArgumentParserNoExit or None:
        parser = ArgumentParserNoExit()
        self.add_slot_args(parser)
        parser.add_argument('-e', '--enable', type=int, required=True, help="1 is Enable or 0 Disable", choices=[0, 1])
        return parser

    # hw slot enable -s 1 -e 0
    def on_exec(self, args: argparse.Namespace):
        slot_num = args.slot
        enable = args.enable
        self.cmd_positive.set_slot_enable(slot_num, enable)
        print(f' - Set slot {slot_num} {"enable" if enable else "disable"} success.')


class LFEMSim(LFEMCardRequiredUint):

    def args_parser(self) -> ArgumentParserNoExit or None:
        parser = ArgumentParserNoExit()
        return self.add_card_arg(parser)

    # lf em sim --id 4545454545
    def on_exec(self, args: argparse.Namespace):
        id_hex = args.id
        id_bytes = bytearray.fromhex(id_hex)
        self.cmd_positive.set_em140x_sim_id(id_bytes)
        print(f' - Set em410x tag id success.')


class HWSlotNickSet(SlotIndexRequireUint, SenseTypeRequireUint):
    def args_parser(self) -> ArgumentParserNoExit or None:
        parser = ArgumentParserNoExit()
        self.add_slot_args(parser)
        self.add_sense_type_args(parser)
        parser.add_argument('-n', '--name', type=str, required=True, help="Your tag nick name for slot")
        return parser

    # hw slot nick set -s 1 -st 1 -n 测试名称保存
    def on_exec(self, args: argparse.Namespace):
        slot_num = args.slot
        sense_type = args.sense_type
        name: str = args.name
        uname = name.encode(encoding="utf8")
        if len(uname) > 32:
            raise ValueError("Your tag nick name too long.")
<<<<<<< HEAD
        self.cmd_positive.set_slot_tag_nick_name(slot_num, sense_type, name)
        #print(f'{slot_num} selected for nickname {name}.')
=======
        self.cmd_positive.set_slot_tag_nick_name(slot_num, sense_type, uname)
>>>>>>> 9db1671b
        print(f' - Set tag nick name for slot {slot_num} success.')


class HWSlotNickGet(SlotIndexRequireUint, SenseTypeRequireUint):
    def args_parser(self) -> ArgumentParserNoExit or None:
        parser = ArgumentParserNoExit()
        self.add_slot_args(parser)
        self.add_sense_type_args(parser)
        return parser

    # hw slot nick get -s 1 -st 1
    def on_exec(self, args: argparse.Namespace):
        slot_num = args.slot
        sense_type = args.sense_type
        res = self.cmd_positive.get_slot_tag_nick_name(slot_num, sense_type)
        print(f' - Get tag nick name for slot {slot_num}: {res.data.decode(encoding="utf8")}')


class HWSlotUpdate(DeviceRequiredUnit):

    def args_parser(self) -> ArgumentParserNoExit or None:
        return None

    # hw slot update
    def on_exec(self, args: argparse.Namespace):
        self.cmd_positive.update_slot_data_config()
        print(f' - Update config and data from device memory to flash success.')


class HWSlotOpenAll(DeviceRequiredUnit):

    def args_parser(self) -> ArgumentParserNoExit or None:
        return None

    # hw slot openall
    def on_exec(self, args: argparse.Namespace):
        # what type you need set to default?
        hf_type = chameleon_cmd.TagSpecificType.TAG_TYPE_MIFARE_1024
        lf_type = chameleon_cmd.TagSpecificType.TAG_TYPE_EM410X

        # set all slot
        for slot in chameleon_cmd.SlotNumber:
            print(f' Slot {slot} setting...')
            # first to set tag type
            self.cmd_positive.set_slot_tag_type(slot, hf_type)
            self.cmd_positive.set_slot_tag_type(slot, lf_type)
            # to init default data
            self.cmd_positive.set_slot_data_default(slot, hf_type)
            self.cmd_positive.set_slot_data_default(slot, lf_type)
            # finally, we can enable this slot.
            self.cmd_positive.set_slot_enable(slot, True)
            print(f' Slot {slot} setting done.')

        # update config and save to flash
        self.cmd_positive.update_slot_data_config()
        print(f' - Succeeded opening all slots and setting data to default.')


class HWDFU(DeviceRequiredUnit):

    def args_parser(self) -> ArgumentParserNoExit or None:
        return None

    # hw dfu
    def on_exec(self, args: argparse.Namespace):
        print("Application restarting...")
        self.cmd_standard.enter_dfu_mode()
        # 理论上，上面的指令执行完成后，dfu模式会进入，然后USB会重启，
        # 我们判断是否成功进入USB，只需要判断USB是否变成DFU设备的VID和PID即可，
        # 同时我们记得确认设备的信息，一致时才是同一个设备。
        print(" - Enter success @.@~")
        # let time for comm thread to send dfu cmd and close port
        time.sleep(0.1)

class HWSettingsAnimationGet(DeviceRequiredUnit):
    def args_parser(self) -> ArgumentParserNoExit or None:
        return None
    def on_exec(self, args: argparse.Namespace):
        resp: chameleon_com.Response = self.cmd_standard.get_settings_animation()
        if resp.data[0] == 0:
            print("Full animation")
        elif resp.data[0] == 1:
            print("Minimal animation")
        elif resp.data[0] == 2:
            print("No animation")
        else:
            print("Unknown setting value, something failed.")

class HWSettingsAnimationSet(DeviceRequiredUnit):
    def args_parser(self) -> ArgumentParserNoExit or None:
        parser = ArgumentParserNoExit()
        parser.add_argument('-m', '--mode', type=int, required=True, help="0 is full (default), 1 is minimal (only single pass on button wakeup), 2 is none", choices=[0, 1, 2])
        return parser
    
    def on_exec(self, args: argparse.Namespace):
        mode = args.mode
        self.cmd_standard.set_settings_animation(mode)
        print("Animation mode change success. Do not forget to store your settings in flash!")
    

class HWSettingsStore(DeviceRequiredUnit):
    def args_parser(self) -> ArgumentParserNoExit or None:
        return None
    
    def on_exec(self, args: argparse.Namespace):
        print("Storing settings...")
        resp: chameleon_com.Response = self.cmd_standard.store_settings()
        if resp.status == chameleon_status.Device.STATUS_DEVICE_SUCCESS:
            print(" - Store success @.@~")
        else:
            print(" - Store failed")

class HWSettingsReset(DeviceRequiredUnit):
    def args_parser(self) -> ArgumentParserNoExit or None:
        return None

    def on_exec(self, args: argparse.Namespace):
        print("Initializing settings...")
        resp: chameleon_com.Response = self.cmd_standard.reset_settings()
        if resp.status == chameleon_status.Device.STATUS_DEVICE_SUCCESS:
            print(" - Reset success @.@~")
        else:
            print(" - Reset failed")

class HWFactoryReset(DeviceRequiredUnit):
    def args_parser(self) -> ArgumentParserNoExit:
        parser = ArgumentParserNoExit()
        parser.description = "Permanently wipes Chameleon to factory settings. " \
            "This will delete all your slot data and custom settings. " \
            "There's no going back."
        parser.add_argument(
            "--i-know-what-im-doing",
            default=False,
            action="store_true",
            help="Just to be sure :)"
        )
        return parser
    def on_exec(self, args: argparse.Namespace):
        if not args.i_know_what_im_doing:
            print("This time your data's safe. Read the command documentation next time.")
            return
        resp = self.cmd_positive.factory_reset()
        if resp.status == chameleon_status.Device.STATUS_DEVICE_SUCCESS:
            print(" - Reset successful! Please reconnect.")
            print(" - A Serial Error below is normal, please ignore it")
        else:
            print(" - Reset failed!")<|MERGE_RESOLUTION|>--- conflicted
+++ resolved
@@ -953,12 +953,7 @@
         uname = name.encode(encoding="utf8")
         if len(uname) > 32:
             raise ValueError("Your tag nick name too long.")
-<<<<<<< HEAD
-        self.cmd_positive.set_slot_tag_nick_name(slot_num, sense_type, name)
-        #print(f'{slot_num} selected for nickname {name}.')
-=======
         self.cmd_positive.set_slot_tag_nick_name(slot_num, sense_type, uname)
->>>>>>> 9db1671b
         print(f' - Set tag nick name for slot {slot_num} success.')
 
 
